--- conflicted
+++ resolved
@@ -1,18 +1,13 @@
 use self::{
     ble::{BallotLeaderComp, BallotLeaderElectionPort},
-    omnireplica::SequencePaxosReplica,
+    omnireplica::OmniPaxosReplica,
 };
 use kompact::{config_keys::system, executors::crossbeam_workstealing_pool, prelude::*};
-use omnipaxos::core::{
+use omnipaxos::{
     leader_election::ballot_leader_election::{messages::BLEMessage, Ballot, BallotLeaderElection},
     messages::Message,
-<<<<<<< HEAD
-    sequence_paxos::SequencePaxos,
-    storage::{memory_storage::MemoryStorage, Snapshot},
-=======
     paxos::OmniPaxos,
     storage::{memory_storage::MemoryStorage, LogEntryType, Snapshot},
->>>>>>> a7b8ae68
 };
 use std::{collections::HashMap, str, sync::Arc, time::Duration};
 
@@ -27,7 +22,7 @@
         u64,
         (
             Arc<Component<BallotLeaderComp>>,
-            Arc<Component<SequencePaxosReplica>>,
+            Arc<Component<OmniPaxosReplica>>,
         ),
     >,
 }
@@ -55,7 +50,7 @@
             u64,
             (
                 Arc<Component<BallotLeaderComp>>,
-                Arc<Component<SequencePaxosReplica>>,
+                Arc<Component<OmniPaxosReplica>>,
             ),
         > = HashMap::new();
 
@@ -81,7 +76,7 @@
             });
 
             let (omni_replica, omni_reg_f) = system.create_and_register(|| {
-                SequencePaxosReplica::with(SequencePaxos::with(
+                OmniPaxosReplica::with(OmniPaxos::with(
                     1,
                     pid,
                     peer_pids.clone(),
@@ -93,7 +88,7 @@
             });
 
             biconnect_components::<BallotLeaderElectionPort, _, _>(&ble_comp, &omni_replica)
-                .expect("Could not connect BLE and SequencePaxosReplica!");
+                .expect("Could not connect BLE and OmniPaxosReplica!");
 
             ble_reg_f.wait_expect(REGISTRATION_TIMEOUT, "BLEComp failed to register!");
             omni_reg_f.wait_expect(REGISTRATION_TIMEOUT, "ReplicaComp failed to register!");
@@ -158,7 +153,7 @@
         u64,
         (
             Arc<Component<BallotLeaderComp>>,
-            Arc<Component<SequencePaxosReplica>>,
+            Arc<Component<OmniPaxosReplica>>,
         ),
     > {
         &self.ble_paxos_nodes
@@ -285,9 +280,9 @@
 
 pub mod omnireplica {
     use super::{ble::BallotLeaderElectionPort, *};
-    use omnipaxos::core::{
-        leader_election::ballot_leader_election::Ballot, messages::Message,
-        sequence_paxos::SequencePaxos, storage::memory_storage::MemoryStorage, util::LogEntry,
+    use omnipaxos::{
+        leader_election::ballot_leader_election::Ballot, messages::Message, paxos::OmniPaxos,
+        storage::memory_storage::MemoryStorage, util::LogEntry,
     };
     use std::{
         collections::{HashMap, LinkedList},
@@ -295,22 +290,17 @@
     };
 
     #[derive(ComponentDefinition)]
-    pub struct SequencePaxosReplica {
+    pub struct OmniPaxosReplica {
         ctx: ComponentContext<Self>,
         ble_port: RequiredPort<BallotLeaderElectionPort>,
         peers: HashMap<u64, ActorRef<Message<Value, LatestValue>>>,
         timer: Option<ScheduledTimer>,
-<<<<<<< HEAD
-        paxos: SequencePaxos<u64, LatestValue, MemoryStorage<u64, LatestValue>>,
-        ask_vector: LinkedList<Ask<(), u64>>,
-=======
         paxos: OmniPaxos<Value, LatestValue, MemoryStorage<Value, LatestValue>>,
         ask_vector: LinkedList<Ask<(), Value>>,
->>>>>>> a7b8ae68
         decided_idx: u64,
     }
 
-    impl ComponentLifecycle for SequencePaxosReplica {
+    impl ComponentLifecycle for OmniPaxosReplica {
         fn on_start(&mut self) -> Handled {
             self.timer = Some(self.schedule_periodic(
                 Duration::from_millis(1),
@@ -333,15 +323,9 @@
         }
     }
 
-<<<<<<< HEAD
-    impl SequencePaxosReplica {
-        pub fn with(
-            paxos: SequencePaxos<u64, LatestValue, MemoryStorage<u64, LatestValue>>,
-=======
     impl OmniPaxosReplica {
         pub fn with(
             paxos: OmniPaxos<Value, LatestValue, MemoryStorage<Value, LatestValue>>,
->>>>>>> a7b8ae68
         ) -> Self {
             Self {
                 ctx: ComponentContext::uninitialised(),
@@ -419,13 +403,8 @@
         }
     }
 
-<<<<<<< HEAD
-    impl Actor for SequencePaxosReplica {
-        type Message = Message<u64, LatestValue>;
-=======
     impl Actor for OmniPaxosReplica {
         type Message = Message<Value, LatestValue>;
->>>>>>> a7b8ae68
 
         fn receive_local(&mut self, msg: Self::Message) -> Handled {
             self.paxos.handle(msg);
@@ -437,7 +416,7 @@
         }
     }
 
-    impl Require<BallotLeaderElectionPort> for SequencePaxosReplica {
+    impl Require<BallotLeaderElectionPort> for OmniPaxosReplica {
         fn handle(&mut self, l: Ballot) -> Handled {
             self.paxos.handle_leader(l);
             Handled::Ok
