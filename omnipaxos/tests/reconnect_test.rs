--- conflicted
+++ resolved
@@ -444,15 +444,8 @@
     let mut sys = TestSystem::with(cfg);
     sys.start_all_nodes();
 
-<<<<<<< HEAD
     let leader_id = sys.get_elected_leader(1, Duration::from_millis(cfg.wait_timeout_ms));
     let mut followers = (1..=cfg.num_nodes as u64).filter(|x| *x != leader_id);
-=======
-    let leader_id = sys.get_elected_leader(1, cfg.wait_timeout);
-    let mut followers = (1..=cfg.num_nodes as u64)
-        .into_iter()
-        .filter(|x| *x != leader_id);
->>>>>>> 291dd87b
     let follower_id = followers.next().expect("Couldn't find follower");
 
     let write_quorum_size = match cfg.flexible_quorum {
@@ -522,15 +515,8 @@
     let mut sys = TestSystem::with(cfg);
     sys.start_all_nodes();
 
-<<<<<<< HEAD
     let leader_id = sys.get_elected_leader(1, Duration::from_millis(cfg.wait_timeout_ms));
     let mut followers = (1..=cfg.num_nodes as u64).filter(|x| *x != leader_id);
-=======
-    let leader_id = sys.get_elected_leader(1, cfg.wait_timeout);
-    let mut followers = (1..=cfg.num_nodes as u64)
-        .into_iter()
-        .filter(|x| *x != leader_id);
->>>>>>> 291dd87b
     let follower_id = followers.next().expect("Couldn't find follower");
     let leader = sys.nodes.get(&leader_id).unwrap();
 
