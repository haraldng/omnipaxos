pub mod utils;

use omnipaxos::util::NodeId;
use serial_test::serial;
use std::thread;
use utils::{verification::verify_log, TestConfig, TestSystem, Value};

/// Verifies that an OmniPaxos cluster with a write quorum size of Q can still make
/// progress with Q-1 failures, including leader failure.
#[test]
#[serial]
fn flexible_quorum_prepare_phase_test() {
    // Start Kompact system
    let cfg = TestConfig::load("flexible_quorum_test").expect("Test config couldn't be loaded");
    let mut sys = TestSystem::with(cfg);
    sys.start_all_nodes();

<<<<<<< HEAD
    let initial_proposals = (0..cfg.num_proposals / 2).map(Value::with_id).collect();
    let last_proposals: Vec<Value> = ((cfg.num_proposals / 2)..cfg.num_proposals)
        .map(Value::with_id)
        .collect();
    let expected_log: Vec<Value> = (0..cfg.num_proposals).map(Value::with_id).collect();

    // Propose some initial values
    sys.make_proposals(
        2,
        initial_proposals,
        Duration::from_millis(cfg.wait_timeout_ms),
    );
    let leader_id = sys.get_elected_leader(1, Duration::from_millis(cfg.wait_timeout_ms));
=======
    let proposals: Vec<Value> = (0..cfg.num_proposals)
        .into_iter()
        .map(|v| Value(v))
        .collect();
    let expected_log = proposals.clone();
>>>>>>> 291dd87b

    // Kill maximum number of nodes (including leader) such that cluster can still function
    let leader_id = sys.get_elected_leader(1, cfg.wait_timeout);
    let maximum_tolerable_follower_failures = cfg.flexible_quorum.unwrap().1 - 1;
    let faulty_followers = (1..=cfg.num_nodes as NodeId)
        .filter(|id| *id != leader_id)
        .take(maximum_tolerable_follower_failures - 1);
    for node_id in faulty_followers {
        sys.kill_node(node_id);
    }
    sys.kill_node(leader_id);

    // Wait for next leader to get elected
    thread::sleep(8 * cfg.election_timeout);

    // Make some propsals
    let still_alive_node_id = sys.nodes.keys().next().unwrap();
    let still_alive_node = sys.nodes.get(still_alive_node_id).unwrap();
    sys.make_proposals(*still_alive_node_id, proposals, cfg.wait_timeout);

    // Verify log
    let nodes_log = still_alive_node.on_definition(|comp| {
        comp.paxos
            .read_decided_suffix(0)
            .expect("Cannot read decided log entry")
    });
    verify_log(nodes_log, expected_log);
}

/// Verifies that an OmniPaxos cluster with N nodes and a write quorum size of Q can still make
/// progress with N - Q failures so long as nodes remain in the accept phase (leader doesn't fail).
#[test]
#[serial]
fn flexible_quorum_accept_phase_test() {
    // Start Kompact system
    let cfg = TestConfig::load("flexible_quorum_test").expect("Test config couldn't be loaded");
    let mut sys = TestSystem::with(cfg);
    sys.start_all_nodes();

<<<<<<< HEAD
    let initial_proposals = (0..cfg.num_proposals / 2).map(Value::with_id).collect();
    let last_proposals: Vec<Value> = ((cfg.num_proposals / 2)..cfg.num_proposals)
        .map(Value::with_id)
        .collect();
    let expected_log: Vec<Value> = (0..cfg.num_proposals).map(Value::with_id).collect();

    // Propose some values
    sys.make_proposals(
        2,
        initial_proposals,
        Duration::from_millis(cfg.wait_timeout_ms),
    );
    let leader_id = sys.get_elected_leader(1, Duration::from_millis(cfg.wait_timeout_ms));
=======
    let proposals: Vec<Value> = (0..cfg.num_proposals / 2)
        .into_iter()
        .map(|v| Value(v))
        .collect();
    let expected_log = proposals.clone();
>>>>>>> 291dd87b

    // Kill maximum number of followers such that leader can still function
    let leader_id = sys.get_elected_leader(1, cfg.wait_timeout);
    let maximum_tolerable_follower_failures = (1..=cfg.num_nodes as NodeId)
        .filter(|id| *id != leader_id)
        .take(cfg.num_nodes - cfg.flexible_quorum.unwrap().1);
    for node_id in maximum_tolerable_follower_failures {
        sys.kill_node(node_id);
    }

    // Make some propsals
    sys.make_proposals(leader_id, proposals, cfg.wait_timeout);

    // Verify log
    let leader = sys.nodes.get(&leader_id).unwrap();
    let leaders_log = leader.on_definition(|comp| {
        comp.paxos
            .read_decided_suffix(0)
            .expect("Cannot read decided log entry")
    });
    verify_log(leaders_log, expected_log);
}<|MERGE_RESOLUTION|>--- conflicted
+++ resolved
@@ -2,7 +2,7 @@
 
 use omnipaxos::util::NodeId;
 use serial_test::serial;
-use std::thread;
+use std::{thread, time::Duration};
 use utils::{verification::verify_log, TestConfig, TestSystem, Value};
 
 /// Verifies that an OmniPaxos cluster with a write quorum size of Q can still make
@@ -15,7 +15,6 @@
     let mut sys = TestSystem::with(cfg);
     sys.start_all_nodes();
 
-<<<<<<< HEAD
     let initial_proposals = (0..cfg.num_proposals / 2).map(Value::with_id).collect();
     let last_proposals: Vec<Value> = ((cfg.num_proposals / 2)..cfg.num_proposals)
         .map(Value::with_id)
@@ -29,16 +28,8 @@
         Duration::from_millis(cfg.wait_timeout_ms),
     );
     let leader_id = sys.get_elected_leader(1, Duration::from_millis(cfg.wait_timeout_ms));
-=======
-    let proposals: Vec<Value> = (0..cfg.num_proposals)
-        .into_iter()
-        .map(|v| Value(v))
-        .collect();
-    let expected_log = proposals.clone();
->>>>>>> 291dd87b
 
     // Kill maximum number of nodes (including leader) such that cluster can still function
-    let leader_id = sys.get_elected_leader(1, cfg.wait_timeout);
     let maximum_tolerable_follower_failures = cfg.flexible_quorum.unwrap().1 - 1;
     let faulty_followers = (1..=cfg.num_nodes as NodeId)
         .filter(|id| *id != leader_id)
@@ -54,7 +45,11 @@
     // Make some propsals
     let still_alive_node_id = sys.nodes.keys().next().unwrap();
     let still_alive_node = sys.nodes.get(still_alive_node_id).unwrap();
-    sys.make_proposals(*still_alive_node_id, proposals, cfg.wait_timeout);
+    sys.make_proposals(
+        *still_alive_node_id,
+        last_proposals,
+        Duration::from_millis(cfg.wait_timeout_ms),
+    );
 
     // Verify log
     let nodes_log = still_alive_node.on_definition(|comp| {
@@ -75,7 +70,6 @@
     let mut sys = TestSystem::with(cfg);
     sys.start_all_nodes();
 
-<<<<<<< HEAD
     let initial_proposals = (0..cfg.num_proposals / 2).map(Value::with_id).collect();
     let last_proposals: Vec<Value> = ((cfg.num_proposals / 2)..cfg.num_proposals)
         .map(Value::with_id)
@@ -89,16 +83,8 @@
         Duration::from_millis(cfg.wait_timeout_ms),
     );
     let leader_id = sys.get_elected_leader(1, Duration::from_millis(cfg.wait_timeout_ms));
-=======
-    let proposals: Vec<Value> = (0..cfg.num_proposals / 2)
-        .into_iter()
-        .map(|v| Value(v))
-        .collect();
-    let expected_log = proposals.clone();
->>>>>>> 291dd87b
 
     // Kill maximum number of followers such that leader can still function
-    let leader_id = sys.get_elected_leader(1, cfg.wait_timeout);
     let maximum_tolerable_follower_failures = (1..=cfg.num_nodes as NodeId)
         .filter(|id| *id != leader_id)
         .take(cfg.num_nodes - cfg.flexible_quorum.unwrap().1);
@@ -106,8 +92,12 @@
         sys.kill_node(node_id);
     }
 
-    // Make some propsals
-    sys.make_proposals(leader_id, proposals, cfg.wait_timeout);
+    // Make some more propsals
+    sys.make_proposals(
+        leader_id,
+        last_proposals,
+        Duration::from_millis(cfg.wait_timeout_ms),
+    );
 
     // Verify log
     let leader = sys.nodes.get(&leader_id).unwrap();
