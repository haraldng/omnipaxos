--- conflicted
+++ resolved
@@ -19,19 +19,7 @@
 #[serial]
 fn consensus_test() {
     let cfg = TestConfig::load("consensus_test").expect("Test config loaded");
-<<<<<<< HEAD
     let mut sys = TestSystem::with(cfg);
-=======
-
-    let mut sys = TestSystem::with(
-        cfg.num_nodes,
-        cfg.election_timeout_ms,
-        cfg.resend_message_timeout_ms,
-        cfg.num_threads,
-        cfg.storage_type,
-        cfg.batch_size,
-    );
->>>>>>> 1b320c66
 
     let first_node = sys.nodes.get(&1).unwrap();
     let mut vec_proposals = vec![];
