pub mod utils;

use kompact::prelude::{promise, Ask};
use omnipaxos::ClusterConfig;
use serial_test::serial;
use std::time::Duration;
use utils::{TestConfig, TestSystem, Value};

const SS_METADATA: u8 = 255;

/// Verifies that the decided StopSign is correct and error is returned when trying to append after decided StopSign.
#[test]
#[serial]
fn reconfig_test() {
    let cfg = TestConfig::load("consensus_test").expect("Test config loaded");
<<<<<<< HEAD

    let mut sys = TestSystem::with(
        cfg.num_nodes,
        cfg.election_timeout_ms,
        cfg.num_threads,
        cfg.storage_type,
    );
=======
    let mut sys = TestSystem::with(cfg);

    let first_node = sys.nodes.get(&1).unwrap();
    let mut vec_proposals = vec![];
    let mut futures = vec![];
    for i in 1..=cfg.num_proposals {
        let (kprom, kfuture) = promise::<Value>();
        vec_proposals.push(Value(i));
        first_node.on_definition(|x| {
            x.paxos.append(Value(i)).expect("Failed to append");
            x.decided_futures.push(Ask::new(kprom, ()))
        });
        futures.push(kfuture);
    }

>>>>>>> 6a18806e
    sys.start_all_nodes();

    let vec_proposals = (1..=cfg.num_proposals)
        .into_iter()
        .map(|v| Value(v))
        .collect();
    sys.make_proposals(1, vec_proposals, Duration::from_millis(cfg.wait_timeout_ms));

    let new_config_id = 2;
    let new_nodes: Vec<u64> = (cfg.num_nodes as u64..(cfg.num_nodes as u64 + 3)).collect();
    let new_config = ClusterConfig {
        configuration_id: new_config_id,
        nodes: new_nodes.clone(),
        initial_leader: None,
    };
    let metadata = Some(vec![SS_METADATA]);

    let first_node = sys.nodes.get(&1).unwrap();
    let reconfig_f = first_node.on_definition(|x| {
        let (kprom, kfuture) = promise::<Value>();
        x.paxos
            .reconfigure(new_config.clone(), metadata.clone())
            .expect("Failed to reconfigure");
        x.decided_futures.push(Ask::new(kprom, ()));
        kfuture
    });

    let decided_ss_config = reconfig_f
        .wait_timeout(Duration::from_millis(cfg.wait_timeout_ms))
        .expect("Failed to collect reconfiguration future");
    assert_eq!(decided_ss_config, Value(new_config_id as u64));

    let decided_nodes = sys.nodes.iter().fold(vec![], |mut x, (pid, paxos)| {
        let ss = paxos.on_definition(|x| x.paxos.is_reconfigured());
        if let Some(stop_sign) = ss {
            assert_eq!(stop_sign.next_config, new_config);
            assert_eq!(stop_sign.metadata, metadata);
            x.push(pid);
        }
        x
    });
    let quorum_size = cfg.num_nodes as usize / 2 + 1;
    assert!(decided_nodes.len() >= quorum_size);

    let pid = *decided_nodes.last().unwrap();
    let node = sys.nodes.get(pid).unwrap();
    node.on_definition(|x| {
        x.paxos
            .append(Value(0))
            .expect_err("Should not be able to propose after decided StopSign!")
    });

    let kompact_system =
        std::mem::take(&mut sys.kompact_system).expect("No KompactSystem in memory");
    match kompact_system.shutdown() {
        Ok(_) => {}
        Err(e) => panic!("Error on kompact shutdown: {}", e),
    };
}<|MERGE_RESOLUTION|>--- conflicted
+++ resolved
@@ -13,15 +13,6 @@
 #[serial]
 fn reconfig_test() {
     let cfg = TestConfig::load("consensus_test").expect("Test config loaded");
-<<<<<<< HEAD
-
-    let mut sys = TestSystem::with(
-        cfg.num_nodes,
-        cfg.election_timeout_ms,
-        cfg.num_threads,
-        cfg.storage_type,
-    );
-=======
     let mut sys = TestSystem::with(cfg);
 
     let first_node = sys.nodes.get(&1).unwrap();
@@ -37,7 +28,6 @@
         futures.push(kfuture);
     }
 
->>>>>>> 6a18806e
     sys.start_all_nodes();
 
     let vec_proposals = (1..=cfg.num_proposals)
@@ -51,7 +41,7 @@
     let new_config = ClusterConfig {
         configuration_id: new_config_id,
         nodes: new_nodes.clone(),
-        initial_leader: None,
+        flexible_quorum: None,
     };
     let metadata = Some(vec![SS_METADATA]);
 
