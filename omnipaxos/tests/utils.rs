--- conflicted
+++ resolved
@@ -4,12 +4,9 @@
 use omnipaxos::{
     ballot_leader_election::Ballot,
     messages::Message,
-<<<<<<< HEAD
-    storage::{Entry, Snapshot, Storage},
-=======
-    storage::{Entry, Snapshot, StopSign, Storage, StorageResult},
-    util::FlexibleQuorum,
->>>>>>> 6a18806e
+    storage::{Entry, Snapshot, Storage, StorageResult},
+    util::{FlexibleQuorum, NodeId},
+    ClusterConfig, ServerConfig,
 };
 use omnipaxos_storage::{
     memory_storage::MemoryStorage,
@@ -63,6 +60,36 @@
             .expect(&format!("Couldnt find config for {}", name));
         Ok(config)
     }
+
+    pub fn into_omnipaxos_config(&self, pid: NodeId) -> OmniPaxosConfig {
+        let all_pids: Vec<u64> = (1..=self.num_nodes as u64).collect();
+        let flexible_quorum =
+            self.flexible_quorum
+                .and_then(|(read_quorum_size, write_quorum_size)| {
+                    Some(FlexibleQuorum {
+                        read_quorum_size,
+                        write_quorum_size,
+                    })
+                });
+        let cluster_config = ClusterConfig {
+            configuration_id: 1,
+            nodes: all_pids.clone(),
+            flexible_quorum,
+            ..Default::default()
+        };
+        let server_config = ServerConfig {
+            pid,
+            election_tick_timeout: 1,
+            // Make tick timeouts reletive to election timeout
+            resend_message_tick_timeout: self.resend_message_timeout_ms / self.election_timeout_ms,
+            batch_size: self.batch_size,
+            ..Default::default()
+        };
+        OmniPaxosConfig {
+            cluster_config,
+            server_config,
+        }
+    }
 }
 
 impl Default for TestConfig {
@@ -399,50 +426,17 @@
         let system = conf.build().expect("KompactSystem");
 
         let mut nodes = HashMap::new();
-
-        let all_pids: Vec<u64> = (1..=test_config.num_nodes as u64).collect();
         let mut omni_refs: HashMap<u64, ActorRef<Message<Value>>> = HashMap::new();
 
-<<<<<<< HEAD
-        for pid in 1..=num_nodes as u64 {
-            let mut op_config = OmniPaxosConfig::default();
-            op_config.server_config.pid = pid;
-            op_config.cluster_config.nodes = all_pids.clone();
-            op_config.cluster_config.configuration_id = 1;
-=======
         for pid in 1..=test_config.num_nodes as u64 {
-            let peers: Vec<u64> = all_pids.iter().filter(|id| id != &&pid).cloned().collect();
-            let mut op_config = OmniPaxosConfig::default();
-            op_config.pid = pid;
-            op_config.peers = peers;
-            op_config.configuration_id = 1;
-            op_config.flexible_quorum =
-                test_config
-                    .flexible_quorum
-                    .and_then(|(read_quorum_size, write_quorum_size)| {
-                        Some(FlexibleQuorum {
-                            read_quorum_size,
-                            write_quorum_size,
-                        })
-                    });
-            op_config.batch_size = test_config.batch_size;
-            // Make tick timeouts reletive to election timeout
-            op_config.election_tick_timeout = 1;
-            op_config.resend_message_tick_timeout =
-                test_config.resend_message_timeout_ms / test_config.election_timeout_ms;
->>>>>>> 6a18806e
+            let op_config = test_config.into_omnipaxos_config(pid);
             let storage: StorageType<Value> =
                 StorageType::with(test_config.storage_type, &format!("{temp_dir_path}{pid}"));
             let (omni_replica, omni_reg_f) = system.create_and_register(|| {
                 OmniPaxosComponent::with(
                     pid,
-<<<<<<< HEAD
                     op_config.build(storage).unwrap(),
-                    Duration::from_millis(election_timeout_ms),
-=======
-                    op_config.build(storage),
                     test_config.election_timeout_ms,
->>>>>>> 6a18806e
                 )
             });
             omni_reg_f.wait_expect(REGISTRATION_TIMEOUT, "ReplicaComp failed to register!");
@@ -496,35 +490,13 @@
 
     pub fn create_node(
         &mut self,
-        pid: u64,
-        num_nodes: usize,
-        election_timeout_ms: u64,
-        resend_message_timeout_ms: u64,
+        pid: NodeId,
+        test_config: &TestConfig,
         storage_type: StorageTypeSelector,
         storage_path: &str,
-        flexible_quorum: Option<(usize, usize)>,
     ) {
         let mut omni_refs: HashMap<u64, ActorRef<Message<Value>>> = HashMap::new();
-        let mut op_config = OmniPaxosConfig::default();
-<<<<<<< HEAD
-        op_config.server_config.pid = pid;
-        op_config.cluster_config.nodes = (1..=num_nodes as u64).collect();
-        op_config.cluster_config.configuration_id = 1;
-=======
-        op_config.pid = pid;
-        op_config.peers = peers;
-        op_config.configuration_id = 1;
-        op_config.flexible_quorum =
-            flexible_quorum.and_then(|(read_quorum_size, write_quorum_size)| {
-                Some(FlexibleQuorum {
-                    read_quorum_size,
-                    write_quorum_size,
-                })
-            });
-        // Make tick timeouts reletive to election timeout
-        op_config.election_tick_timeout = 1;
-        op_config.resend_message_tick_timeout = resend_message_timeout_ms / election_timeout_ms;
->>>>>>> 6a18806e
+        let op_config = test_config.into_omnipaxos_config(pid);
         let storage: StorageType<Value> =
             StorageType::with(storage_type, &format!("{storage_path}{pid}"));
         let (omni_replica, omni_reg_f) = self
@@ -532,15 +504,11 @@
             .as_ref()
             .expect("No KompactSystem found!")
             .create_and_register(|| {
-<<<<<<< HEAD
                 OmniPaxosComponent::with(
                     pid,
                     op_config.build(storage).unwrap(),
-                    Duration::from_millis(election_timeout_ms),
+                    test_config.election_timeout_ms,
                 )
-=======
-                OmniPaxosComponent::with(pid, op_config.build(storage), election_timeout_ms)
->>>>>>> 6a18806e
             });
 
         omni_reg_f.wait_expect(REGISTRATION_TIMEOUT, "ReplicaComp failed to register!");
