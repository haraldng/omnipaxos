--- conflicted
+++ resolved
@@ -1188,17 +1188,12 @@
                     }
                 };
                 accepted_counters.insert(value, accepted_counters.get(&value).unwrap() + 1);
-<<<<<<< HEAD
-                let metronome_idx = (value - 1) % m.total_len as u64;
-                let exp_metronome_idx = *m_iter.next().unwrap();
-                assert_eq!(metronome_idx, exp_metronome_idx as u64, "Metronome mismatch: pid: {}, got: {}, expected: {}", pid, metronome_idx, exp_metronome_idx);
-=======
                 if *pid != leader {
                     // leader flushes all so we skip the check
                     let metronome_idx = (value - 1) % m.total_len as u64;
-                    assert_eq!(metronome_idx, *m_iter.next().unwrap() as u64);
+                    let exp_metronome_idx = *m_iter.next().unwrap();
+                    assert_eq!(metronome_idx, exp_metronome_idx as u64, "Metronome mismatch: pid: {}, got: {}, expected: {}", pid, metronome_idx, exp_metronome_idx);
                 }
->>>>>>> f7dd176d
             }
         }
         assert!(
