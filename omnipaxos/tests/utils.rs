use self::omnireplica::OmniPaxosComponent;
use commitlog::LogOptions;
use kompact::{config_keys::system, executors::crossbeam_workstealing_pool, prelude::*};
use omnipaxos::{
    ballot_leader_election::Ballot,
    messages::Message,
<<<<<<< HEAD
    storage::{Entry, Snapshot, StopSign, Storage},
    util::FlexibleQuorum,
=======
    storage::{Entry, Snapshot, StopSign, Storage, StorageResult},
>>>>>>> 1b320c66
};
use omnipaxos_storage::{
    memory_storage::MemoryStorage,
    persistent_storage::{PersistentStorage, PersistentStorageConfig},
};
use serde::{Deserialize, Serialize};
use std::{
    collections::HashMap,
    error::Error,
    fs, str,
    sync::{Arc, Mutex},
    time::Duration,
};
use tempfile::TempDir;
use toml;

const START_TIMEOUT: Duration = Duration::from_millis(1000);
const REGISTRATION_TIMEOUT: Duration = Duration::from_millis(1000);
const STOP_COMPONENT_TIMEOUT: Duration = Duration::from_millis(1000);
const CHECK_DECIDED_TIMEOUT: Duration = Duration::from_millis(1);
pub const SS_METADATA: u8 = 255;
const COMMITLOG: &str = "/commitlog/";

use omnipaxos::OmniPaxosConfig;
use sled::Config;

/// Configuration for `TestSystem`. TestConfig loads the values from
/// the configuration file `/tests/config/test.toml` using toml
#[derive(Deserialize, Clone, Copy)]
#[serde(default)]
pub struct TestConfig {
    pub num_threads: usize,
    pub num_nodes: usize,
    pub wait_timeout_ms: u64,
    pub election_timeout_ms: u64,
    pub resend_message_timeout_ms: u64,
    pub storage_type: StorageTypeSelector,
    pub num_proposals: u64,
    pub num_elections: u64,
    pub gc_idx: u64,
<<<<<<< HEAD
    pub flexible_quorum: Option<(usize, usize)>,
=======
    pub batch_size: usize,
>>>>>>> 1b320c66
}

impl TestConfig {
    pub fn load(name: &str) -> Result<TestConfig, Box<dyn Error>> {
        let config_file =
            fs::read_to_string("tests/config/test.toml").expect("Couldn't find config file.");
        let mut configs: HashMap<String, TestConfig> = toml::from_str(&config_file)?;
        let config = configs
            .remove(name)
            .expect(&format!("Couldnt find config for {}", name));
        Ok(config)
    }
}

impl Default for TestConfig {
    fn default() -> Self {
        Self {
            num_threads: 3,
            num_nodes: 3,
            wait_timeout_ms: 3000,
            election_timeout_ms: 50,
            resend_message_timeout_ms: 500,
            storage_type: StorageTypeSelector::Memory,
            num_proposals: 100,
            num_elections: 0,
            gc_idx: 0,
<<<<<<< HEAD
            flexible_quorum: None,
=======
            batch_size: 1,
>>>>>>> 1b320c66
        }
    }
}
/// An enum for selecting storage type. The type
/// can be set in `config/test.conf` at `storage_type`
#[derive(Clone, Copy, Deserialize)]
#[serde(tag = "type")]
pub enum StorageTypeSelector {
    Persistent,
    Memory,
    Broken(BrokenStorageConfig),
}

#[derive(Clone, Copy, Debug, Deserialize, Default)]
#[serde(default)]
pub struct BrokenStorageConfig {
    /// Fail once after this many operations
    fail_in: usize,
    op_counter: usize,
}

impl BrokenStorageConfig {
    /// Should be called before every operation on the broken storage.
    /// Returns Ok(_) if the operation should be performed without error.
    /// Returns Err(_) if the operation should fail.
    pub fn next(&mut self) -> StorageResult<()> {
        let err = Err("test error from mocked broken storage".into());
        self.op_counter += 1;
        if self.fail_in > 0 {
            self.fail_in -= 1;
            if self.fail_in == 0 {
                return err;
            }
        }
        Ok(())
    }

    /// Schedules a single failure after n operations.
    /// If `n == 1`, the next operation fails.
    pub fn schedule_failure_in(&mut self, n: usize) {
        self.fail_in = n;
    }
}

/// An enum which can either be a 'PersistentStorage' or 'MemoryStorage', the type depends on the
/// 'StorageTypeSelector' enum. Used for testing purposes with SequencePaxos and BallotLeaderElection.
/// Supports simulating storage failures in the `Broken` variant.
pub enum StorageType<T>
where
    T: Entry,
{
    Persistent(PersistentStorage<T>),
    Memory(MemoryStorage<T>),
    /// Mocks a storage that fails depending of the config.
    /// Arc<Mutex<_>> is needed since we need to mutate conf through immutable references.
    Broken(
        Arc<Mutex<MemoryStorage<T>>>,
        Arc<Mutex<BrokenStorageConfig>>,
    ),
}

impl<T> StorageType<T>
where
    T: Entry,
{
    pub fn with(storage_type: StorageTypeSelector, my_path: &str) -> Self {
        match storage_type {
            StorageTypeSelector::Persistent => {
                let my_logopts = LogOptions::new(format!("{my_path}{COMMITLOG}"));
                let my_sledopts = Config::new();
                let persist_conf =
                    PersistentStorageConfig::with(my_path.to_string(), my_logopts, my_sledopts);
                StorageType::Persistent(PersistentStorage::open(persist_conf))
            }
            StorageTypeSelector::Memory => StorageType::Memory(MemoryStorage::default()),
            StorageTypeSelector::Broken(config) => StorageType::Broken(
                Arc::new(Mutex::new(MemoryStorage::default())),
                Arc::new(Mutex::new(config)),
            ),
        }
    }
}

impl<T> Storage<T> for StorageType<T>
where
    T: Entry + Serialize + for<'a> Deserialize<'a>,
    T::Snapshot: Serialize + for<'a> Deserialize<'a>,
{
    fn append_entry(&mut self, entry: T) -> StorageResult<u64> {
        match self {
            StorageType::Persistent(persist_s) => persist_s.append_entry(entry),
            StorageType::Memory(mem_s) => mem_s.append_entry(entry),
            StorageType::Broken(mem_s, conf) => {
                conf.lock().unwrap().next()?;
                mem_s.lock().unwrap().append_entry(entry)
            }
        }
    }

    fn append_entries(&mut self, entries: Vec<T>) -> StorageResult<u64> {
        match self {
            StorageType::Persistent(persist_s) => persist_s.append_entries(entries),
            StorageType::Memory(mem_s) => mem_s.append_entries(entries),
            StorageType::Broken(mem_s, conf) => {
                conf.lock().unwrap().next()?;
                mem_s.lock().unwrap().append_entries(entries)
            }
        }
    }

    fn append_on_prefix(&mut self, from_idx: u64, entries: Vec<T>) -> StorageResult<u64> {
        match self {
            StorageType::Persistent(persist_s) => persist_s.append_on_prefix(from_idx, entries),
            StorageType::Memory(mem_s) => mem_s.append_on_prefix(from_idx, entries),
            StorageType::Broken(mem_s, conf) => {
                conf.lock().unwrap().next()?;
                mem_s.lock().unwrap().append_on_prefix(from_idx, entries)
            }
        }
    }

    fn set_promise(&mut self, n_prom: Ballot) -> StorageResult<()> {
        match self {
            StorageType::Persistent(persist_s) => persist_s.set_promise(n_prom),
            StorageType::Memory(mem_s) => mem_s.set_promise(n_prom),
            StorageType::Broken(mem_s, conf) => {
                conf.lock().unwrap().next()?;
                mem_s.lock().unwrap().set_promise(n_prom)
            }
        }
    }

    fn set_decided_idx(&mut self, ld: u64) -> StorageResult<()> {
        match self {
            StorageType::Persistent(persist_s) => persist_s.set_decided_idx(ld),
            StorageType::Memory(mem_s) => mem_s.set_decided_idx(ld),
            StorageType::Broken(mem_s, conf) => {
                conf.lock().unwrap().next()?;
                mem_s.lock().unwrap().set_decided_idx(ld)
            }
        }
    }

    fn get_decided_idx(&self) -> StorageResult<u64> {
        match self {
            StorageType::Persistent(persist_s) => persist_s.get_decided_idx(),
            StorageType::Memory(mem_s) => mem_s.get_decided_idx(),
            StorageType::Broken(mem_s, conf) => {
                conf.lock().unwrap().next()?;
                mem_s.lock().unwrap().get_decided_idx()
            }
        }
    }

    fn set_accepted_round(&mut self, na: Ballot) -> StorageResult<()> {
        match self {
            StorageType::Persistent(persist_s) => persist_s.set_accepted_round(na),
            StorageType::Memory(mem_s) => mem_s.set_accepted_round(na),
            StorageType::Broken(mem_s, conf) => {
                conf.lock().unwrap().next()?;
                mem_s.lock().unwrap().set_accepted_round(na)
            }
        }
    }

    fn get_accepted_round(&self) -> StorageResult<Option<Ballot>> {
        match self {
            StorageType::Persistent(persist_s) => persist_s.get_accepted_round(),
            StorageType::Memory(mem_s) => mem_s.get_accepted_round(),
            StorageType::Broken(mem_s, conf) => {
                conf.lock().unwrap().next()?;
                mem_s.lock().unwrap().get_accepted_round()
            }
        }
    }

    fn get_entries(&self, from: u64, to: u64) -> StorageResult<Vec<T>> {
        match self {
            StorageType::Persistent(persist_s) => persist_s.get_entries(from, to),
            StorageType::Memory(mem_s) => mem_s.get_entries(from, to),
            StorageType::Broken(mem_s, conf) => {
                conf.lock().unwrap().next()?;
                mem_s.lock().unwrap().get_entries(from, to)
            }
        }
    }

    fn get_log_len(&self) -> StorageResult<u64> {
        match self {
            StorageType::Persistent(persist_s) => persist_s.get_log_len(),
            StorageType::Memory(mem_s) => mem_s.get_log_len(),
            StorageType::Broken(mem_s, conf) => {
                conf.lock().unwrap().next()?;
                mem_s.lock().unwrap().get_log_len()
            }
        }
    }

    fn get_suffix(&self, from: u64) -> StorageResult<Vec<T>> {
        match self {
            StorageType::Persistent(persist_s) => persist_s.get_suffix(from),
            StorageType::Memory(mem_s) => mem_s.get_suffix(from),
            StorageType::Broken(mem_s, conf) => {
                conf.lock().unwrap().next()?;
                mem_s.lock().unwrap().get_suffix(from)
            }
        }
    }

    fn get_promise(&self) -> StorageResult<Option<Ballot>> {
        match self {
            StorageType::Persistent(persist_s) => persist_s.get_promise(),
            StorageType::Memory(mem_s) => mem_s.get_promise(),
            StorageType::Broken(mem_s, conf) => {
                conf.lock().unwrap().next()?;
                mem_s.lock().unwrap().get_promise()
            }
        }
    }

    fn set_stopsign(&mut self, s: omnipaxos::storage::StopSignEntry) -> StorageResult<()> {
        match self {
            StorageType::Persistent(persist_s) => persist_s.set_stopsign(s),
            StorageType::Memory(mem_s) => mem_s.set_stopsign(s),
            StorageType::Broken(mem_s, conf) => {
                conf.lock().unwrap().next()?;
                mem_s.lock().unwrap().set_stopsign(s)
            }
        }
    }

    fn get_stopsign(&self) -> StorageResult<Option<omnipaxos::storage::StopSignEntry>> {
        match self {
            StorageType::Persistent(persist_s) => persist_s.get_stopsign(),
            StorageType::Memory(mem_s) => mem_s.get_stopsign(),
            StorageType::Broken(mem_s, conf) => {
                conf.lock().unwrap().next()?;
                mem_s.lock().unwrap().get_stopsign()
            }
        }
    }

    fn trim(&mut self, idx: u64) -> StorageResult<()> {
        match self {
            StorageType::Persistent(persist_s) => persist_s.trim(idx),
            StorageType::Memory(mem_s) => mem_s.trim(idx),
            StorageType::Broken(mem_s, conf) => {
                conf.lock().unwrap().next()?;
                mem_s.lock().unwrap().trim(idx)
            }
        }
    }

    fn set_compacted_idx(&mut self, idx: u64) -> StorageResult<()> {
        match self {
            StorageType::Persistent(persist_s) => persist_s.set_compacted_idx(idx),
            StorageType::Memory(mem_s) => mem_s.set_compacted_idx(idx),
            StorageType::Broken(mem_s, conf) => {
                conf.lock().unwrap().next()?;
                mem_s.lock().unwrap().set_compacted_idx(idx)
            }
        }
    }

    fn get_compacted_idx(&self) -> StorageResult<u64> {
        match self {
            StorageType::Persistent(persist_s) => persist_s.get_compacted_idx(),
            StorageType::Memory(mem_s) => mem_s.get_compacted_idx(),
            StorageType::Broken(mem_s, conf) => {
                conf.lock().unwrap().next()?;
                mem_s.lock().unwrap().get_compacted_idx()
            }
        }
    }

    fn set_snapshot(&mut self, snapshot: Option<T::Snapshot>) -> StorageResult<()> {
        match self {
            StorageType::Persistent(persist_s) => persist_s.set_snapshot(snapshot),
            StorageType::Memory(mem_s) => mem_s.set_snapshot(snapshot),
            StorageType::Broken(mem_s, conf) => {
                conf.lock().unwrap().next()?;
                mem_s.lock().unwrap().set_snapshot(snapshot)
            }
        }
    }

    fn get_snapshot(&self) -> StorageResult<Option<T::Snapshot>> {
        match self {
            StorageType::Persistent(persist_s) => persist_s.get_snapshot(),
            StorageType::Memory(mem_s) => mem_s.get_snapshot(),
            StorageType::Broken(mem_s, conf) => {
                conf.lock().unwrap().next()?;
                mem_s.lock().unwrap().get_snapshot()
            }
        }
    }
}

pub struct TestSystem {
    pub temp_dir_path: String,
    pub kompact_system: Option<KompactSystem>,
    pub nodes: HashMap<u64, Arc<Component<OmniPaxosComponent>>>,
}

impl TestSystem {
<<<<<<< HEAD
    pub fn with(test_config: TestConfig) -> Self {
=======
    pub fn with(
        num_nodes: usize,
        election_timeout_ms: u64,
        resend_message_timeout_ms: u64,
        num_threads: usize,
        storage_type: StorageTypeSelector,
        batch_size: usize,
    ) -> Self {
>>>>>>> 1b320c66
        let temp_dir_path = create_temp_dir();

        let mut conf = KompactConfig::default();
        conf.set_config_value(&system::LABEL, "KompactSystem".to_string());
        conf.set_config_value(&system::THREADS, test_config.num_threads);
        Self::set_executor_for_threads(test_config.num_threads, &mut conf);

        let mut net = NetworkConfig::default();
        net.set_tcp_nodelay(true);

        conf.system_components(DeadletterBox::new, net.build());
        let system = conf.build().expect("KompactSystem");

        let mut nodes = HashMap::new();

        let all_pids: Vec<u64> = (1..=test_config.num_nodes as u64).collect();
        let mut omni_refs: HashMap<u64, ActorRef<Message<Value>>> = HashMap::new();

        for pid in 1..=test_config.num_nodes as u64 {
            let peers: Vec<u64> = all_pids.iter().filter(|id| id != &&pid).cloned().collect();
            let mut op_config = OmniPaxosConfig::default();
            op_config.pid = pid;
            op_config.peers = peers;
            op_config.configuration_id = 1;
<<<<<<< HEAD
            op_config.flexible_quorum =
                test_config
                    .flexible_quorum
                    .and_then(|(read_quorum_size, write_quorum_size)| {
                        Some(FlexibleQuorum {
                            read_quorum_size,
                            write_quorum_size,
                        })
                    });
=======
            op_config.batch_size = batch_size;
            // Make tick timeouts reletive to election timeout
            op_config.election_tick_timeout = 1;
            op_config.resend_message_tick_timeout = resend_message_timeout_ms / election_timeout_ms;
>>>>>>> 1b320c66
            let storage: StorageType<Value> =
                StorageType::with(test_config.storage_type, &format!("{temp_dir_path}{pid}"));
            let (omni_replica, omni_reg_f) = system.create_and_register(|| {
<<<<<<< HEAD
                OmniPaxosComponent::with(
                    pid,
                    op_config.build(storage),
                    Duration::from_millis(test_config.election_timeout_ms),
                )
=======
                OmniPaxosComponent::with(pid, op_config.build(storage), election_timeout_ms)
>>>>>>> 1b320c66
            });
            omni_reg_f.wait_expect(REGISTRATION_TIMEOUT, "ReplicaComp failed to register!");
            omni_refs.insert(pid, omni_replica.actor_ref());
            nodes.insert(pid, omni_replica);
        }

        for omni in nodes.values() {
            omni.on_definition(|o| o.set_peers(omni_refs.clone()));
        }

        Self {
            kompact_system: Some(system),
            nodes,
            temp_dir_path,
        }
    }

    pub fn start_all_nodes(&self) {
        for node in self.nodes.values() {
            self.kompact_system
                .as_ref()
                .expect("No KompactSystem found!")
                .start_notify(node)
                .wait_timeout(START_TIMEOUT)
                .expect("ReplicaComp never started!");
        }
    }

    pub fn stop_all_nodes(&self) {
        for node in self.nodes.values() {
            self.kompact_system
                .as_ref()
                .expect("No KompactSystem found!")
                .stop_notify(node)
                .wait_timeout(STOP_COMPONENT_TIMEOUT)
                .expect("ReplicaComp replica never died!");
        }
    }

    pub fn kill_node(&mut self, id: u64) {
        let node = self.nodes.remove(&id).unwrap();
        self.kompact_system
            .as_ref()
            .expect("No KompactSystem found!")
            .kill_notify(node)
            .wait_timeout(STOP_COMPONENT_TIMEOUT)
            .expect("ReplicaComp replica never died!");
        println!("Killed node {}", id);
    }

    pub fn create_node(
        &mut self,
        pid: u64,
        num_nodes: usize,
        election_timeout_ms: u64,
        resend_message_timeout_ms: u64,
        storage_type: StorageTypeSelector,
        storage_path: &str,
        flexible_quorum: Option<(usize, usize)>,
    ) {
        let peers: Vec<u64> = (1..=num_nodes as u64).filter(|id| id != &pid).collect();
        let mut omni_refs: HashMap<u64, ActorRef<Message<Value>>> = HashMap::new();
        let mut op_config = OmniPaxosConfig::default();
        op_config.pid = pid;
        op_config.peers = peers;
        op_config.configuration_id = 1;
<<<<<<< HEAD
        op_config.flexible_quorum =
            flexible_quorum.and_then(|(read_quorum_size, write_quorum_size)| {
                Some(FlexibleQuorum {
                    read_quorum_size,
                    write_quorum_size,
                })
            });
=======
        // Make tick timeouts reletive to election timeout
        op_config.election_tick_timeout = 1;
        op_config.resend_message_tick_timeout = resend_message_timeout_ms / election_timeout_ms;
>>>>>>> 1b320c66
        let storage: StorageType<Value> =
            StorageType::with(storage_type, &format!("{storage_path}{pid}"));
        let (omni_replica, omni_reg_f) = self
            .kompact_system
            .as_ref()
            .expect("No KompactSystem found!")
            .create_and_register(|| {
                OmniPaxosComponent::with(pid, op_config.build(storage), election_timeout_ms)
            });

        omni_reg_f.wait_expect(REGISTRATION_TIMEOUT, "ReplicaComp failed to register!");

        // Insert the new node into vector of peers.
        omni_refs.insert(pid, omni_replica.actor_ref());

        for (other_pid, node) in self.nodes.iter() {
            // Insert each peer node into HashMap as peers to the new node
            omni_refs.insert(*other_pid, node.actor_ref());
            // Also insert the new node as a peer into their Hashmaps
            node.on_definition(|o| o.peers.insert(pid, omni_replica.actor_ref()));
        }

        // Set the peers of the new node, add it to HashMaps of nodes
        omni_replica.on_definition(|o| o.set_peers(omni_refs));
        self.nodes.insert(pid, omni_replica);
    }

    pub fn start_node(&self, pid: u64) {
        let node = self
            .nodes
            .get(&pid)
            .expect(&format!("Cannot find node {pid}"));
        self.kompact_system
            .as_ref()
            .expect("No KompactSystem found!")
            .start_notify(node)
            .wait_timeout(START_TIMEOUT)
            .expect("ReplicaComp never started!");
    }

    pub fn stop_node(&self, pid: u64) {
        let node = self
            .nodes
            .get(&pid)
            .expect(&format!("Cannot find node {pid}"));
        self.kompact_system
            .as_ref()
            .expect("No KompactSystem found!")
            .stop_notify(node)
            .wait_timeout(STOP_COMPONENT_TIMEOUT)
            .expect("ReplicaComp never stopped!");
    }

    /// Return the elected leader from `node`'s viewpoint. If there is no leader yet then
    /// wait until a leader is elected in the allocated time.
    pub fn get_elected_leader(&self, node: u64, wait_timeout: Duration) -> u64 {
        let node = self.nodes.get(&node).expect("No BLE component found");

        let leader_pid = node.on_definition(|x| x.paxos.get_current_leader());
        leader_pid.unwrap_or_else(|| {
            // Leader is not elected yet
            let (kprom, kfuture) = promise::<Ballot>();
            node.on_definition(|x| x.election_futures.push(Ask::new(kprom, ())));
            let ballot = kfuture
                .wait_timeout(wait_timeout)
                .expect("No leader has been elected in the allocated time!");
            ballot.pid
        })
    }

    /// Use node `proposer` to propose `proposals` then waits for the proposals
    /// to be decided.
    pub fn make_proposals(&self, proposer: u64, proposals: Vec<Value>, timeout: Duration) {
        let proposer = self
            .nodes
            .get(&proposer)
            .expect("No SequencePaxos component found");

        let mut proposal_futures = vec![];
        for val in proposals {
            let (kprom, kfuture) = promise::<Value>();
            proposer.on_definition(|x| {
                x.paxos.append(val).expect("Failed to append");
                x.decided_futures.push(Ask::new(kprom, ()));
            });
            proposal_futures.push(kfuture);
        }

        match FutureCollection::collect_with_timeout::<Vec<_>>(proposal_futures, timeout) {
            Ok(_) => {}
            Err(e) => panic!("Error on collecting futures of decided proposals: {}", e),
        }
    }

    fn set_executor_for_threads(threads: usize, conf: &mut KompactConfig) -> () {
        if threads <= 32 {
            conf.executor(|t| crossbeam_workstealing_pool::small_pool(t))
        } else if threads <= 64 {
            conf.executor(|t| crossbeam_workstealing_pool::large_pool(t))
        } else {
            conf.executor(|t| crossbeam_workstealing_pool::dyn_pool(t))
        };
    }
}

pub mod omnireplica {
    use super::*;
    use omnipaxos::{
        ballot_leader_election::Ballot,
        messages::Message,
        util::{LogEntry, NodeId},
        OmniPaxos,
    };
    use std::collections::{HashMap, HashSet};

    const SNAPSHOTTED_DECIDE: Value = Value(0);

    #[derive(ComponentDefinition)]
    pub struct OmniPaxosComponent {
        ctx: ComponentContext<Self>,
        #[allow(dead_code)]
        pid: NodeId,
        pub peers: HashMap<u64, ActorRef<Message<Value>>>,
        pub peer_disconnections: HashSet<u64>,
        paxos_timer: Option<ScheduledTimer>,
        tick_timer: Option<ScheduledTimer>,
        tick_timeout_ms: u64,
        pub paxos: OmniPaxos<Value, StorageType<Value>>,
        pub decided_futures: Vec<Ask<(), Value>>,
        pub election_futures: Vec<Ask<(), Ballot>>,
        current_leader_ballot: Ballot,
        decided_idx: u64,
    }

    impl ComponentLifecycle for OmniPaxosComponent {
        fn on_start(&mut self) -> Handled {
            self.paxos_timer = Some(self.schedule_periodic(
                CHECK_DECIDED_TIMEOUT,
                CHECK_DECIDED_TIMEOUT,
                move |c, _| {
                    c.send_outgoing_msgs();
                    c.answer_decided_future();
                    Handled::Ok
                },
            ));
            self.tick_timer = Some(self.schedule_periodic(
                Duration::from_millis(self.tick_timeout_ms),
                Duration::from_millis(self.tick_timeout_ms),
                move |c, _| {
                    c.paxos.tick();
                    if let Some(leader_ballot) = c.paxos.get_current_leader_ballot() {
                        if leader_ballot != c.current_leader_ballot {
                            c.current_leader_ballot = leader_ballot;
                            c.answer_election_future(leader_ballot);
                        }
                    }
                    Handled::Ok
                },
            ));
            Handled::Ok
        }

        fn on_kill(&mut self) -> Handled {
            if let Some(timer) = self.paxos_timer.take() {
                self.cancel_timer(timer);
            }
            Handled::Ok
        }
    }

    impl OmniPaxosComponent {
        pub fn with(
            pid: NodeId,
            paxos: OmniPaxos<Value, StorageType<Value>>,
            tick_timeout_ms: u64,
        ) -> Self {
            Self {
                ctx: ComponentContext::uninitialised(),
                pid,
                peers: HashMap::new(),
                peer_disconnections: HashSet::new(),
                paxos_timer: None,
                tick_timer: None,
                tick_timeout_ms,
                decided_idx: paxos.get_decided_idx(),
                paxos,
                decided_futures: vec![],
                election_futures: vec![],
                current_leader_ballot: Ballot::default(),
            }
        }

        pub fn get_trimmed_suffix(&self) -> Vec<Value> {
            if let Some(decided_ents) = self.paxos.read_decided_suffix(0) {
                let ents = match decided_ents.first().unwrap() {
                    LogEntry::Trimmed(_) | LogEntry::Snapshotted(_) => {
                        decided_ents.get(1..).unwrap()
                    }
                    _ => decided_ents.as_slice(),
                };
                ents.iter()
                    .map(|x| match x {
                        LogEntry::Decided(i) => *i,
                        err => panic!("{}", format!("Got unexpected entry: {:?}", err)),
                    })
                    .collect()
            } else {
                vec![]
            }
        }

        fn send_outgoing_msgs(&mut self) {
            let outgoing = self.paxos.outgoing_messages();
            for out in outgoing {
                if self.is_connected_to(&out.get_receiver()) {
                    let receiver = self.peers.get(&out.get_receiver()).unwrap();
                    receiver.tell(out);
                }
            }
        }

        pub fn set_peers(&mut self, peers: HashMap<u64, ActorRef<Message<Value>>>) {
            self.peers = peers;
        }

        // Used to simulate a network fault to Component `pid`.
        pub fn set_connection(&mut self, pid: u64, is_connected: bool) {
            match is_connected {
                true => self.peer_disconnections.remove(&pid),
                false => self.peer_disconnections.insert(pid),
            };
        }

        pub fn is_connected_to(&self, pid: &u64) -> bool {
            self.peer_disconnections.get(pid).is_none()
        }

        fn answer_election_future(&mut self, l: Ballot) {
            if !self.election_futures.is_empty() {
                self.election_futures.pop().unwrap().reply(l).unwrap();
            }
        }

        fn answer_decided_future(&mut self) {
            if let Some(entries) = self.paxos.read_decided_suffix(self.decided_idx) {
                if !self.decided_futures.is_empty() {
                    for e in entries {
                        match e {
                            LogEntry::Decided(i) => self
                                .decided_futures
                                .pop()
                                .unwrap()
                                .reply(i)
                                .expect("Failed to reply promise!"),
                            LogEntry::Snapshotted(s) => {
                                // Reply with dummy value for futures which were trimmed away
                                for _ in 1..(s.trimmed_idx - self.decided_idx) {
                                    self.decided_futures
                                        .pop()
                                        .unwrap()
                                        .reply(SNAPSHOTTED_DECIDE)
                                        .expect("Failed to reply promise!");
                                }
                                self.decided_futures
                                    .pop()
                                    .unwrap()
                                    .reply(s.snapshot.value)
                                    .expect("Failed to reply promise!");
                            }
                            LogEntry::StopSign(ss) => self
                                .decided_futures
                                .pop()
                                .unwrap()
                                .reply(stopsign_meta_to_value(&ss))
                                .expect("Failed to reply stopsign promise"),
                            err => panic!("{}", format!("Got unexpected entry: {:?}", err)),
                        }
                    }
                }
                self.decided_idx = self.paxos.get_decided_idx();
            }
        }
    }

    impl Actor for OmniPaxosComponent {
        type Message = Message<Value>;

        fn receive_local(&mut self, msg: Self::Message) -> Handled {
            self.paxos.handle_incoming(msg);
            Handled::Ok
        }

        fn receive_network(&mut self, _: NetMessage) -> Handled {
            unimplemented!()
        }
    }
}

#[derive(Clone, Copy, Debug, Default, PartialOrd, PartialEq, Serialize, Deserialize)]
pub struct Value(pub u64);

#[derive(Clone, Copy, Debug, Default, PartialOrd, PartialEq, Serialize, Deserialize)]
pub struct LatestValue {
    value: Value,
}

impl Snapshot<Value> for LatestValue {
    fn create(entries: &[Value]) -> Self {
        Self {
            value: *entries.last().unwrap_or(&Value(0)),
        }
    }

    fn merge(&mut self, delta: Self) {
        self.value = delta.value;
    }

    fn use_snapshots() -> bool {
        true
    }
}

impl Entry for Value {
    type Snapshot = LatestValue;
}

fn stopsign_meta_to_value(ss: &StopSign) -> Value {
    let v = ss
        .metadata
        .as_ref()
        .expect("StopSign Metadata was None")
        .first()
        .expect("Empty metadata");
    Value(*v as u64)
}

/// Create a temporary directory in /tmp/
pub fn create_temp_dir() -> String {
    let dir = TempDir::new().expect("Failed to create temporary directory");
    let dir_path = dir.path().to_path_buf();
    dir_path.to_string_lossy().to_string()
}

pub mod verification {
    use super::{LatestValue, Value};
    use omnipaxos::{
        storage::{Snapshot, StopSign},
        util::LogEntry,
    };

    /// Verify that the log matches the proposed values, Depending on
    /// the timing the log should match one of the following cases.
    /// * All entries are decided, verify the decided entries
    /// * Only a snapshot was taken, verify the snapshot
    /// * A snapshot was taken and entries decided on afterwards, verify both the snapshot and entries
    pub fn verify_log(read_log: Vec<LogEntry<Value>>, proposals: Vec<Value>) {
        let num_proposals = proposals.len() as u64;
        match &read_log[..] {
            [LogEntry::Decided(_), ..] => verify_entries(&read_log, &proposals, 0, num_proposals),
            [LogEntry::Snapshotted(s)] => {
                let exp_snapshot = LatestValue::create(proposals.as_slice());
                verify_snapshot(&read_log, s.trimmed_idx, &exp_snapshot);
            }
            [LogEntry::Snapshotted(s), LogEntry::Decided(_), ..] => {
                let (snapshotted_proposals, last_proposals) =
                    proposals.split_at(s.trimmed_idx as usize);
                let (snapshot_entry, decided_entries) = read_log.split_at(1); // separate the snapshot from the decided entries
                let exp_snapshot = LatestValue::create(snapshotted_proposals);
                verify_snapshot(snapshot_entry, s.trimmed_idx, &exp_snapshot);
                verify_entries(decided_entries, last_proposals, 0, num_proposals);
            }
            _ => panic!("Unexpected entries in the log: {:?} ", read_log),
        }
    }

    /// Verify that the log has a single snapshot of the latest entry.
    pub fn verify_snapshot(
        read_entries: &[LogEntry<Value>],
        exp_compacted_idx: u64,
        exp_snapshot: &LatestValue,
    ) {
        assert_eq!(
            read_entries.len(),
            1,
            "Expected snapshot, got: {:?}",
            read_entries
        );
        match read_entries
            .first()
            .expect("Expected entry from first element")
        {
            LogEntry::Snapshotted(s) => {
                assert_eq!(s.trimmed_idx, exp_compacted_idx);
                assert_eq!(&s.snapshot, exp_snapshot);
            }
            e => {
                panic!("{}", format!("Not a snapshot: {:?}", e));
            }
        }
    }

    /// Verify that all log entries are decided and matches the proposed entries.
    pub fn verify_entries(
        read_entries: &[LogEntry<Value>],
        exp_entries: &[Value],
        offset: u64,
        decided_idx: u64,
    ) {
        assert_eq!(
            read_entries.len(),
            exp_entries.len(),
            "read: {:?}, expected: {:?}",
            read_entries,
            exp_entries
        );
        for (idx, entry) in read_entries.iter().enumerate() {
            let log_idx = idx as u64 + offset;
            match entry {
                LogEntry::Decided(i) if log_idx <= decided_idx => assert_eq!(*i, exp_entries[idx]),
                LogEntry::Undecided(i) if log_idx > decided_idx => assert_eq!(*i, exp_entries[idx]),
                e => panic!(
                    "{}",
                    format!(
                        "Unexpected entry at idx {}: {:?}, decided_idx: {}",
                        idx, e, decided_idx
                    )
                ),
            }
        }
    }

    /// Verify that the log entry contains only a stopsign matching `exp_stopsign`
    pub fn verify_stopsign(read_entries: &[LogEntry<Value>], exp_stopsign: &StopSign) {
        assert_eq!(
            read_entries.len(),
            1,
            "Expected StopSign, read: {:?}",
            read_entries
        );
        match read_entries.first().unwrap() {
            LogEntry::StopSign(ss) => {
                assert_eq!(ss, exp_stopsign);
            }
            e => {
                panic!("{}", format!("Not a StopSign: {:?}", e))
            }
        }
    }
}<|MERGE_RESOLUTION|>--- conflicted
+++ resolved
@@ -4,12 +4,8 @@
 use omnipaxos::{
     ballot_leader_election::Ballot,
     messages::Message,
-<<<<<<< HEAD
-    storage::{Entry, Snapshot, StopSign, Storage},
+    storage::{Entry, Snapshot, StopSign, Storage, StorageResult},
     util::FlexibleQuorum,
-=======
-    storage::{Entry, Snapshot, StopSign, Storage, StorageResult},
->>>>>>> 1b320c66
 };
 use omnipaxos_storage::{
     memory_storage::MemoryStorage,
@@ -50,11 +46,8 @@
     pub num_proposals: u64,
     pub num_elections: u64,
     pub gc_idx: u64,
-<<<<<<< HEAD
     pub flexible_quorum: Option<(usize, usize)>,
-=======
     pub batch_size: usize,
->>>>>>> 1b320c66
 }
 
 impl TestConfig {
@@ -81,11 +74,8 @@
             num_proposals: 100,
             num_elections: 0,
             gc_idx: 0,
-<<<<<<< HEAD
             flexible_quorum: None,
-=======
             batch_size: 1,
->>>>>>> 1b320c66
         }
     }
 }
@@ -391,18 +381,7 @@
 }
 
 impl TestSystem {
-<<<<<<< HEAD
     pub fn with(test_config: TestConfig) -> Self {
-=======
-    pub fn with(
-        num_nodes: usize,
-        election_timeout_ms: u64,
-        resend_message_timeout_ms: u64,
-        num_threads: usize,
-        storage_type: StorageTypeSelector,
-        batch_size: usize,
-    ) -> Self {
->>>>>>> 1b320c66
         let temp_dir_path = create_temp_dir();
 
         let mut conf = KompactConfig::default();
@@ -427,7 +406,6 @@
             op_config.pid = pid;
             op_config.peers = peers;
             op_config.configuration_id = 1;
-<<<<<<< HEAD
             op_config.flexible_quorum =
                 test_config
                     .flexible_quorum
@@ -437,24 +415,19 @@
                             write_quorum_size,
                         })
                     });
-=======
-            op_config.batch_size = batch_size;
+            op_config.batch_size = test_config.batch_size;
             // Make tick timeouts reletive to election timeout
             op_config.election_tick_timeout = 1;
-            op_config.resend_message_tick_timeout = resend_message_timeout_ms / election_timeout_ms;
->>>>>>> 1b320c66
+            op_config.resend_message_tick_timeout =
+                test_config.resend_message_timeout_ms / test_config.election_timeout_ms;
             let storage: StorageType<Value> =
                 StorageType::with(test_config.storage_type, &format!("{temp_dir_path}{pid}"));
             let (omni_replica, omni_reg_f) = system.create_and_register(|| {
-<<<<<<< HEAD
                 OmniPaxosComponent::with(
                     pid,
                     op_config.build(storage),
-                    Duration::from_millis(test_config.election_timeout_ms),
+                    test_config.election_timeout_ms,
                 )
-=======
-                OmniPaxosComponent::with(pid, op_config.build(storage), election_timeout_ms)
->>>>>>> 1b320c66
             });
             omni_reg_f.wait_expect(REGISTRATION_TIMEOUT, "ReplicaComp failed to register!");
             omni_refs.insert(pid, omni_replica.actor_ref());
@@ -521,7 +494,6 @@
         op_config.pid = pid;
         op_config.peers = peers;
         op_config.configuration_id = 1;
-<<<<<<< HEAD
         op_config.flexible_quorum =
             flexible_quorum.and_then(|(read_quorum_size, write_quorum_size)| {
                 Some(FlexibleQuorum {
@@ -529,11 +501,9 @@
                     write_quorum_size,
                 })
             });
-=======
         // Make tick timeouts reletive to election timeout
         op_config.election_tick_timeout = 1;
         op_config.resend_message_tick_timeout = resend_message_timeout_ms / election_timeout_ms;
->>>>>>> 1b320c66
         let storage: StorageType<Value> =
             StorageType::with(storage_type, &format!("{storage_path}{pid}"));
         let (omni_replica, omni_reg_f) = self
