--- conflicted
+++ resolved
@@ -29,14 +29,10 @@
 const STOP_COMPONENT_TIMEOUT: Duration = Duration::from_millis(1000);
 const CHECK_DECIDED_TIMEOUT: Duration = Duration::from_millis(1);
 const COMMITLOG: &str = "/commitlog/";
-<<<<<<< HEAD
 #[cfg(feature = "unicache")]
 use omnipaxos::unicache::{MaybeEncoded, UniCache};
-use omnipaxos::OmniPaxosConfig;
 #[cfg(feature = "unicache")]
 use omnipaxos_macros::UniCacheEntry;
-use sled::Config;
-=======
 
 /// Serde deserialize function to deserialize toml milliseconds u64s to std::time::Duration
 fn deserialize_duration_millis<'de, D>(deserializer: D) -> Result<Duration, D::Error>
@@ -46,7 +42,6 @@
     let val = Deserialize::deserialize(deserializer)?;
     Ok(Duration::from_millis(val))
 }
->>>>>>> 291dd87b
 
 #[cfg(feature = "unicache")]
 const UNICACHE_ITERATIONS: u64 = 2;
