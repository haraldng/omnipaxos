use std::cmp::Ordering;

/// Ballot Leader Election algorithm for electing new leaders
<<<<<<< HEAD
=======
use crate::util::{defaults::*, ConfigurationId, FlexibleQuorum, Quorum};
>>>>>>> 6a18806e

#[cfg(feature = "logging")]
use crate::utils::logger::create_logger;
use crate::{
    messages::ballot_leader_election::{
        BLEMessage, HeartbeatMsg, HeartbeatReply, HeartbeatRequest,
    },
    util::NodeId,
    OmniPaxosConfig,
};
#[cfg(feature = "serde")]
use serde::{Deserialize, Serialize};
#[cfg(feature = "logging")]
use slog::{debug, info, trace, warn, Logger};

/// Used to define a Sequence Paxos epoch
#[derive(Clone, Copy, Eq, Debug, Default, PartialEq)]
#[cfg_attr(feature = "serde", derive(Serialize, Deserialize))]
pub struct Ballot {
    /// The identifier for the configuration that the replica with this ballot is part of.
    pub config_id: ConfigurationId,
    /// Ballot number
    pub n: u32,
    /// Custom priority parameter
    pub priority: u32,
    /// The pid of the process
    pub pid: NodeId,
}

impl Ballot {
    /// Creates a new Ballot
    /// # Arguments
    /// * `config_id` - The identifier for the configuration that the replica with this ballot is part of.
    /// * `n` - Ballot number.
    /// * `pid` -  Used as tiebreaker for total ordering of ballots.
    pub fn with(config_id: ConfigurationId, n: u32, priority: u32, pid: NodeId) -> Ballot {
        Ballot {
            config_id,
            n,
            priority,
            pid,
        }
    }
}

impl Ord for Ballot {
    fn cmp(&self, other: &Self) -> Ordering {
        (self.n, self.priority, self.pid).cmp(&(other.n, other.priority, other.pid))
    }
}

impl PartialOrd for Ballot {
    fn partial_cmp(&self, other: &Self) -> Option<Ordering> {
        Some(self.cmp(other))
    }
}

<<<<<<< HEAD
/// A Ballot Leader Election component. Used in conjunction with OmniPaxos to handle the election of a leader for a cluster of OmniPaxos servers,
=======
/// The connectivity of an OmniPaxos node
type Connectivity = u8;

/// A Ballot Leader Election component. Used in conjunction with Omni-Paxos handles the election of a leader for a group of omni-paxos replicas,
>>>>>>> 6a18806e
/// incoming messages and produces outgoing messages that the user has to fetch periodically and send using a network implementation.
/// User also has to periodically fetch the decided entries that are guaranteed to be strongly consistent and linearizable, and therefore also safe to be used in the higher level application.
pub(crate) struct BallotLeaderElection {
    /// The identifier for the configuration that this instance is part of.
    configuration_id: ConfigurationId,
    /// Process identifier used to uniquely identify this instance.
    pid: NodeId,
    /// Vector that holds the pids of all the other servers.
    peers: Vec<NodeId>,
    /// The current round of the heartbeat cycle.
    hb_round: u32,
    /// Vector which holds all the received heartbeats
    ballots: Vec<(Ballot, Connectivity)>,
    /// Holds the current ballot of this instance.
    current_ballot: Ballot,
<<<<<<< HEAD
    /// States if the instance is a candidate to become a leader.
    quorum_connected: bool,
=======
    /// The number of replicas inside the cluster that this instance is
    /// connected to (based on heartbeats received) including itself.
    connectivity: Connectivity,
>>>>>>> 6a18806e
    /// Current elected leader.
    leader: Option<Ballot>,
    /// The number of replicas inside the cluster whose heartbeats are needed to become and remain the leader.
    quorum: Quorum,
    /// Vector which holds all the outgoing messages of the BLE instance.
    outgoing: Vec<BLEMessage>,
    /// Logger used to output the status of the component.
    #[cfg(feature = "logging")]
    logger: Logger,
}

impl BallotLeaderElection {
    /// Construct a new BallotLeaderElection node
    pub(crate) fn with(config: BLEConfig, initial_leader: Option<Ballot>) -> Self {
        let config_id = config.configuration_id;
        let pid = config.pid;
        let peers = config.peers;
        let num_nodes = &peers.len() + 1;
        let quorum = Quorum::with(config.flexible_quorum, num_nodes);
        let initial_ballot = match initial_leader {
            Some(ballot) if ballot.pid == pid => ballot,
            _ => Ballot::with(config_id, 0, config.priority, pid),
        };

        let mut ble = BallotLeaderElection {
            configuration_id: config_id,
            pid,
            peers,
            hb_round: 0,
            ballots: Vec::with_capacity(num_nodes),
            current_ballot: initial_ballot,
            connectivity: num_nodes as Connectivity,
            leader: initial_leader,
            quorum,
            outgoing: Vec::with_capacity(config.buffer_size),
            #[cfg(feature = "logging")]
            logger: {
                let s = config
                    .logger_file_path
                    .unwrap_or_else(|| format!("logs/paxos_{}.log", pid));
                create_logger(s.as_str())
            },
        };
        #[cfg(feature = "logging")]
        {
            info!(
                ble.logger,
                "Ballot Leader Election component pid: {} created!", pid
            );
        }
        ble.new_hb_round();
        ble
    }

    /// Update the custom priority used in the Ballot for this server. Note that changing the
    /// priority triggers a leader re-election.
    pub(crate) fn set_priority(&mut self, p: u32) {
        self.current_ballot.priority = p;
    }

    /// Returns outgoing messages
    pub(crate) fn get_outgoing_msgs(&mut self) -> Vec<BLEMessage> {
        std::mem::take(&mut self.outgoing)
    }

    /// Handle an incoming message.
    /// # Arguments
    /// * `m` - the message to be handled.
    pub(crate) fn handle(&mut self, m: BLEMessage) {
        match m.msg {
            HeartbeatMsg::Request(req) => self.handle_request(m.from, req),
            HeartbeatMsg::Reply(rep) => self.handle_reply(rep),
        }
    }

    fn check_leader(&mut self) -> Option<Ballot> {
        let ballots = std::mem::take(&mut self.ballots);
        let top_accept_ballot = ballots
            .iter()
            .filter_map(|&(ballot, connectivity)| {
                if self.quorum.is_accept_quorum(connectivity as usize) {
                    Some(ballot)
                } else {
                    None
                }
            })
            .max()
            .unwrap_or_default();
        let leader_ballot = self.leader.unwrap_or_default();
        if top_accept_ballot == leader_ballot {
            // leader is still alive and has accept quorum
            None
        } else {
            // leader is dead || changed priority || doesn't have an accept quorum
            let top_prepare_ballot = ballots
                .iter()
                .filter_map(|&(ballot, connectivity)| {
                    if self.quorum.is_prepare_quorum(connectivity as usize) {
                        Some(ballot)
                    } else {
                        None
                    }
                })
                .max()
                .unwrap_or_default();
            if top_prepare_ballot > leader_ballot {
                // new leader with prepare quorum
                let new_leader = top_prepare_ballot;
                self.leader = Some(new_leader);
                #[cfg(feature = "logging")]
                debug!(
                    self.logger,
                    "BLE {}, New Leader elected: {:?}", self.pid, new_leader
                );
                Some(new_leader)
            } else {
                // nobody has taken over leadership, let's try to ourselves
                self.current_ballot.n = leader_ballot.n + 1;
                self.leader = None;
                None
            }
        }
    }

    /// Initiates a new heartbeat round.
    pub(crate) fn new_hb_round(&mut self) {
        self.hb_round += 1;
        #[cfg(feature = "logging")]
        trace!(
            self.logger,
            "Initiate new heartbeat round: {}",
            self.hb_round
        );

        for peer in &self.peers {
            let hb_request = HeartbeatRequest {
                round: self.hb_round,
            };

            self.outgoing.push(BLEMessage {
                from: self.pid,
                to: *peer,
                msg: HeartbeatMsg::Request(hb_request),
            });
        }
    }

    pub(crate) fn hb_timeout(&mut self) -> Option<Ballot> {
        let my_connectivity = self.ballots.len() + 1;
        self.connectivity = my_connectivity as Connectivity;
        let result: Option<Ballot> = if self.quorum.is_prepare_quorum(my_connectivity) {
            #[cfg(feature = "logging")]
            debug!(
                self.logger,
                "Received a majority of heartbeats, round: {}, {:?}", self.hb_round, self.ballots
            );
            self.ballots.push((self.current_ballot, self.connectivity));
            self.check_leader()
        } else {
            #[cfg(feature = "logging")]
            warn!(
                self.logger,
                "Did not receive a majority of heartbeats, round: {}, {:?}",
                self.hb_round,
                self.ballots
            );
            self.ballots.clear();
            None
        };
        self.new_hb_round();
        result
    }

    fn handle_request(&mut self, from: NodeId, req: HeartbeatRequest) {
        let hb_reply = HeartbeatReply {
            round: req.round,
            ballot: self.current_ballot,
            connectivity: self.connectivity,
        };

        self.outgoing.push(BLEMessage {
            from: self.pid,
            to: from,
            msg: HeartbeatMsg::Reply(hb_reply),
        });
    }

    fn handle_reply(&mut self, rep: HeartbeatReply) {
        if rep.round == self.hb_round && rep.ballot.config_id == self.configuration_id {
            self.ballots.push((rep.ballot, rep.connectivity));
        } else {
            #[cfg(feature = "logging")]
            warn!(
                self.logger,
                "Got late response, round {}, ballot {:?}", self.hb_round, rep.ballot
            );
        }
    }
}

/// Configuration for `BallotLeaderElection`.
/// # Fields
/// * `configuration_id`: The identifier for the configuration that this node is part of.
/// * `pid`: The unique identifier of this node. Must not be 0.
/// * `peers`: The peers of this node i.e. the `pid`s of the other servers in the configuration.
/// * `priority`: Set custom priority for this node to be elected as the leader.
<<<<<<< HEAD
/// * `initial_leader`: The initial leader of the cluster.
/// * `buffer_size`: The buffer size for outgoing messages.
=======
/// * `flexible_quorum` : Defines read and write quorum sizes. Can be used for different latency vs fault tolerance tradeoffs.
/// * `buffer_size`: The buffer size for outgoing messages.
/// * `logger`: Custom logger for logging events of Ballot Leader Election.
>>>>>>> 6a18806e
/// * `logger_file_path`: The path where the default logger logs events.
#[derive(Clone, Debug)]
pub(crate) struct BLEConfig {
    configuration_id: ConfigurationId,
    pid: NodeId,
<<<<<<< HEAD
    peers: Vec<NodeId>,
    priority: u64,
    initial_leader: Option<Ballot>,
=======
    peers: Vec<u64>,
    priority: u32,
    flexible_quorum: Option<FlexibleQuorum>,
>>>>>>> 6a18806e
    buffer_size: usize,
    #[cfg(feature = "logging")]
    logger_file_path: Option<String>,
}

impl From<OmniPaxosConfig> for BLEConfig {
    fn from(config: OmniPaxosConfig) -> Self {
        let pid = config.server_config.pid;
        let peers = config
            .cluster_config
            .nodes
            .into_iter()
            .filter(|x| *x != pid)
            .collect();

        Self {
<<<<<<< HEAD
            pid,
            peers,
            priority: config.server_config.leader_priority,
            initial_leader: config.cluster_config.initial_leader,
            buffer_size: config.server_config.buffer_size,
=======
            configuration_id: config.configuration_id,
            pid: config.pid,
            peers: config.peers,
            priority: config.leader_priority,
            buffer_size: BLE_BUFFER_SIZE,
            flexible_quorum: config.flexible_quorum,
            #[cfg(feature = "logging")]
            logger: None,
>>>>>>> 6a18806e
            #[cfg(feature = "logging")]
            logger_file_path: config.server_config.logger_file_path,
        }
    }
}<|MERGE_RESOLUTION|>--- conflicted
+++ resolved
@@ -1,10 +1,7 @@
 use std::cmp::Ordering;
 
 /// Ballot Leader Election algorithm for electing new leaders
-<<<<<<< HEAD
-=======
 use crate::util::{defaults::*, ConfigurationId, FlexibleQuorum, Quorum};
->>>>>>> 6a18806e
 
 #[cfg(feature = "logging")]
 use crate::utils::logger::create_logger;
@@ -40,7 +37,12 @@
     /// * `config_id` - The identifier for the configuration that the replica with this ballot is part of.
     /// * `n` - Ballot number.
     /// * `pid` -  Used as tiebreaker for total ordering of ballots.
-    pub fn with(config_id: ConfigurationId, n: u32, priority: u32, pid: NodeId) -> Ballot {
+    pub fn with(
+        config_id: ConfigurationId,
+        n: ConfigurationId,
+        priority: u32,
+        pid: NodeId,
+    ) -> Ballot {
         Ballot {
             config_id,
             n,
@@ -62,14 +64,10 @@
     }
 }
 
-<<<<<<< HEAD
-/// A Ballot Leader Election component. Used in conjunction with OmniPaxos to handle the election of a leader for a cluster of OmniPaxos servers,
-=======
 /// The connectivity of an OmniPaxos node
 type Connectivity = u8;
 
-/// A Ballot Leader Election component. Used in conjunction with Omni-Paxos handles the election of a leader for a group of omni-paxos replicas,
->>>>>>> 6a18806e
+/// A Ballot Leader Election component. Used in conjunction with OmniPaxos to handle the election of a leader for a cluster of OmniPaxos servers,
 /// incoming messages and produces outgoing messages that the user has to fetch periodically and send using a network implementation.
 /// User also has to periodically fetch the decided entries that are guaranteed to be strongly consistent and linearizable, and therefore also safe to be used in the higher level application.
 pub(crate) struct BallotLeaderElection {
@@ -85,14 +83,9 @@
     ballots: Vec<(Ballot, Connectivity)>,
     /// Holds the current ballot of this instance.
     current_ballot: Ballot,
-<<<<<<< HEAD
-    /// States if the instance is a candidate to become a leader.
-    quorum_connected: bool,
-=======
     /// The number of replicas inside the cluster that this instance is
     /// connected to (based on heartbeats received) including itself.
     connectivity: Connectivity,
->>>>>>> 6a18806e
     /// Current elected leader.
     leader: Option<Ballot>,
     /// The number of replicas inside the cluster whose heartbeats are needed to become and remain the leader.
@@ -299,28 +292,16 @@
 /// * `pid`: The unique identifier of this node. Must not be 0.
 /// * `peers`: The peers of this node i.e. the `pid`s of the other servers in the configuration.
 /// * `priority`: Set custom priority for this node to be elected as the leader.
-<<<<<<< HEAD
-/// * `initial_leader`: The initial leader of the cluster.
-/// * `buffer_size`: The buffer size for outgoing messages.
-=======
 /// * `flexible_quorum` : Defines read and write quorum sizes. Can be used for different latency vs fault tolerance tradeoffs.
 /// * `buffer_size`: The buffer size for outgoing messages.
-/// * `logger`: Custom logger for logging events of Ballot Leader Election.
->>>>>>> 6a18806e
 /// * `logger_file_path`: The path where the default logger logs events.
 #[derive(Clone, Debug)]
 pub(crate) struct BLEConfig {
     configuration_id: ConfigurationId,
     pid: NodeId,
-<<<<<<< HEAD
     peers: Vec<NodeId>,
-    priority: u64,
-    initial_leader: Option<Ballot>,
-=======
-    peers: Vec<u64>,
     priority: u32,
     flexible_quorum: Option<FlexibleQuorum>,
->>>>>>> 6a18806e
     buffer_size: usize,
     #[cfg(feature = "logging")]
     logger_file_path: Option<String>,
@@ -337,22 +318,12 @@
             .collect();
 
         Self {
-<<<<<<< HEAD
+            configuration_id: config.cluster_config.configuration_id,
             pid,
             peers,
             priority: config.server_config.leader_priority,
-            initial_leader: config.cluster_config.initial_leader,
-            buffer_size: config.server_config.buffer_size,
-=======
-            configuration_id: config.configuration_id,
-            pid: config.pid,
-            peers: config.peers,
-            priority: config.leader_priority,
+            flexible_quorum: config.cluster_config.flexible_quorum,
             buffer_size: BLE_BUFFER_SIZE,
-            flexible_quorum: config.flexible_quorum,
-            #[cfg(feature = "logging")]
-            logger: None,
->>>>>>> 6a18806e
             #[cfg(feature = "logging")]
             logger_file_path: config.server_config.logger_file_path,
         }
