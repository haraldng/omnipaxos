use super::{
    ballot_leader_election::Ballot,
    messages::sequence_paxos::Promise,
    storage::{Entry, SnapshotType, StopSign},
};
#[cfg(feature = "serde")]
use serde::{Deserialize, Serialize};
use std::{cmp::Ordering, fmt::Debug, marker::PhantomData};

#[derive(Debug, Clone)]
pub(crate) struct AcceptedMetaData<T: Entry> {
    pub accepted_idx: u64,
    pub flushed_entries: Vec<T>,
}

#[derive(Debug, Clone, Default)]
/// Promise without the suffix
pub(crate) struct PromiseMetaData {
    pub n: Ballot,
    pub accepted_idx: u64,
    pub pid: NodeId,
    pub stopsign: Option<StopSign>,
}

impl PartialOrd for PromiseMetaData {
    fn partial_cmp(&self, other: &Self) -> Option<Ordering> {
        let ordering = if self.n == other.n
            && self.accepted_idx == other.accepted_idx
            && self.pid == other.pid
        {
            Ordering::Equal
        } else if self.n > other.n || (self.n == other.n && self.accepted_idx > other.accepted_idx)
        {
            Ordering::Greater
        } else {
            Ordering::Less
        };
        Some(ordering)
    }
}

impl PartialEq for PromiseMetaData {
    fn eq(&self, other: &Self) -> bool {
        self.n == other.n && self.accepted_idx == other.accepted_idx && self.pid == other.pid
    }
}

#[derive(Debug, Clone, Default)]
/// Actual data of a promise i.e., the decided snapshot and/or the suffix.
pub(crate) struct PromiseData<T: Entry> {
    pub decided_snapshot: Option<SnapshotType<T>>,
    pub suffix: Vec<T>,
}

#[derive(Debug, Clone)]
pub(crate) struct LeaderState<T>
where
    T: Entry,
{
    pub n_leader: Ballot,
    pub promises_meta: Vec<Option<PromiseMetaData>>,
    // the sequence number of accepts for each follower where AcceptSync has sequence number = 1
    pub follower_seq_nums: Vec<SequenceNumber>,
    pub accepted_indexes: Vec<u64>,
    pub decided_indexes: Vec<Option<u64>>,
    pub max_promise_meta: PromiseMetaData,
    pub max_promise: Option<PromiseData<T>>,
    #[cfg(feature = "batch_accept")]
    pub batch_accept_meta: Vec<Option<(Ballot, usize)>>, //  index in outgoing
    pub accepted_stopsign: Vec<bool>,
    pub max_pid: usize,
    // The number of promises needed in the prepare phase to become synced and
    // the number of accepteds needed in the accept phase to decide an entry.
    pub quorum: Quorum,
}

impl<T> LeaderState<T>
where
    T: Entry,
{
    pub fn with(
        n_leader: Ballot,
        decided_indexes: Option<Vec<Option<u64>>>,
        max_pid: usize,
        quorum: Quorum,
    ) -> Self {
        Self {
            n_leader,
            promises_meta: vec![None; max_pid],
            follower_seq_nums: vec![SequenceNumber::default(); max_pid],
            accepted_indexes: vec![0; max_pid],
            decided_indexes: decided_indexes.unwrap_or_else(|| vec![None; max_pid]),
            max_promise_meta: PromiseMetaData::default(),
            max_promise: None,
            #[cfg(feature = "batch_accept")]
            batch_accept_meta: vec![None; max_pid],
            accepted_stopsign: vec![false; max_pid],
            max_pid,
            quorum,
        }
    }

    fn pid_to_idx(pid: NodeId) -> usize {
        (pid - 1) as usize
    }

    // Resets `pid`'s accept sequence to indicate they are in the next session of accepts
    pub fn increment_seq_num_session(&mut self, pid: NodeId) {
        let idx = Self::pid_to_idx(pid);
        self.follower_seq_nums[idx].session += 1;
        self.follower_seq_nums[idx].counter = 0;
    }

    pub fn next_seq_num(&mut self, pid: NodeId) -> SequenceNumber {
        let idx = Self::pid_to_idx(pid);
        self.follower_seq_nums[idx].counter += 1;
        self.follower_seq_nums[idx]
    }

    pub fn get_seq_num(&mut self, pid: NodeId) -> SequenceNumber {
        self.follower_seq_nums[Self::pid_to_idx(pid)]
    }

    pub fn set_decided_idx(&mut self, pid: NodeId, idx: Option<u64>) {
        self.decided_indexes[Self::pid_to_idx(pid)] = idx;
    }

    pub fn set_promise(&mut self, prom: Promise<T>, from: u64, check_max_prom: bool) -> bool {
        let promise_meta = PromiseMetaData {
            n: prom.n_accepted,
            accepted_idx: prom.accepted_idx,
            pid: from,
            stopsign: prom.stopsign,
        };
        if check_max_prom && promise_meta > self.max_promise_meta {
            self.max_promise_meta = promise_meta.clone();
            self.max_promise = Some(PromiseData {
                decided_snapshot: prom.decided_snapshot,
                suffix: prom.suffix,
            })
        }
        self.decided_indexes[Self::pid_to_idx(from)] = Some(prom.decided_idx);
        self.promises_meta[Self::pid_to_idx(from)] = Some(promise_meta);
        let num_promised = self.promises_meta.iter().filter(|x| x.is_some()).count();
        self.quorum.is_prepare_quorum(num_promised)
    }

    pub fn take_max_promise(&mut self) -> Option<PromiseData<T>> {
        std::mem::take(&mut self.max_promise)
    }

    pub fn get_max_promise_meta(&self) -> &PromiseMetaData {
        &self.max_promise_meta
    }

    pub fn set_accepted_stopsign(&mut self, from: NodeId) {
        self.accepted_stopsign[Self::pid_to_idx(from)] = true;
    }

    pub fn follower_has_accepted_stopsign(&mut self, from: NodeId) -> bool {
        self.accepted_stopsign[Self::pid_to_idx(from)]
    }

    pub fn get_promise_meta(&self, pid: NodeId) -> &PromiseMetaData {
        self.promises_meta[Self::pid_to_idx(pid)]
            .as_ref()
            .expect("No Metadata found for promised follower")
    }

    pub fn get_min_all_accepted_idx(&self) -> &u64 {
        self.accepted_indexes
            .iter()
            .min()
            .expect("Should be all initialised to 0!")
    }

    #[cfg(feature = "batch_accept")]
    pub fn reset_batch_accept_meta(&mut self) {
        self.batch_accept_meta = vec![None; self.max_pid];
    }

    pub fn get_promised_followers(&self) -> Vec<NodeId> {
        self.decided_indexes
            .iter()
            .enumerate()
            .filter(|(pid, x)| x.is_some() && *pid != Self::pid_to_idx(self.n_leader.pid))
            .map(|(idx, _)| (idx + 1) as NodeId)
            .collect()
    }

    pub fn get_unpromised_peers(&self) -> Vec<NodeId> {
        self.decided_indexes
            .iter()
            .enumerate()
            .filter(|(pid, x)| x.is_none() && *pid != Self::pid_to_idx(self.n_leader.pid))
            .map(|(idx, _)| (idx + 1) as NodeId)
            .collect()
    }

    #[cfg(feature = "batch_accept")]
    pub fn set_batch_accept_meta(&mut self, pid: NodeId, idx: Option<usize>) {
        let meta = idx.map(|x| (self.n_leader, x));
        self.batch_accept_meta[Self::pid_to_idx(pid)] = meta;
    }

    pub fn set_accepted_idx(&mut self, pid: NodeId, idx: u64) {
        self.accepted_indexes[Self::pid_to_idx(pid)] = idx;
    }

    #[cfg(feature = "batch_accept")]
    pub fn get_batch_accept_meta(&self, pid: NodeId) -> Option<(Ballot, usize)> {
        self.batch_accept_meta
            .get(Self::pid_to_idx(pid))
            .unwrap()
            .as_ref()
            .copied()
    }

    pub fn get_decided_idx(&self, pid: NodeId) -> &Option<u64> {
        self.decided_indexes.get(Self::pid_to_idx(pid)).unwrap()
    }

    pub fn is_stopsign_chosen(&self) -> bool {
        let num_accepted = self.accepted_stopsign.iter().filter(|x| **x).count();
        self.quorum.is_accept_quorum(num_accepted)
    }

    pub fn is_chosen(&self, idx: u64) -> bool {
        let num_accepted = self
            .accepted_indexes
            .iter()
            .filter(|la| **la >= idx)
            .count();
        self.quorum.is_accept_quorum(num_accepted)
    }

    pub fn take_max_promise_stopsign(&mut self) -> Option<StopSign> {
        self.max_promise_meta.stopsign.take()
    }
}

/// The entry read in the log.
#[derive(Debug, Clone)]
pub enum LogEntry<T>
where
    T: Entry,
{
    /// The entry is decided.
    Decided(T),
    /// The entry is NOT decided. Might be removed from the log at a later time.
    Undecided(T),
    /// The entry has been trimmed.
    Trimmed(TrimmedIndex),
    /// The entry has been snapshotted.
    Snapshotted(SnapshottedEntry<T>),
    /// This Sequence Paxos instance has been stopped for reconfiguration.
    StopSign(StopSign),
}

/// Convenience struct for checking if a certain index exists, is compacted or is a StopSign.
#[derive(Debug, Clone)]
pub(crate) enum IndexEntry {
    Entry,
    Compacted,
    StopSign(StopSign),
}

#[allow(missing_docs)]
#[derive(Debug, Clone)]
pub struct SnapshottedEntry<T>
where
    T: Entry,
{
    pub trimmed_idx: TrimmedIndex,
    pub snapshot: T::Snapshot,
    _p: PhantomData<T>,
}

impl<T> SnapshottedEntry<T>
where
    T: Entry,
{
    pub(crate) fn with(trimmed_idx: u64, snapshot: T::Snapshot) -> Self {
        Self {
            trimmed_idx,
            snapshot,
            _p: PhantomData,
        }
    }
}

pub(crate) mod defaults {
    pub(crate) const BUFFER_SIZE: usize = 100000;
    pub(crate) const BLE_BUFFER_SIZE: usize = 100;
    pub(crate) const ELECTION_TIMEOUT: u64 = 10;
    pub(crate) const RESEND_MESSAGE_TIMEOUT: u64 = 100;
}

#[allow(missing_docs)]
pub type TrimmedIndex = u64;

/// ID for an OmniPaxos node
pub type NodeId = u64;
/// ID for an OmniPaxos configuration (i.e., the set of servers in an OmniPaxos cluster)
pub type ConfigurationId = u32;

/// Used for checking the ordering of message sequences in the accept phase
pub(crate) enum MessageStatus {
    /// Beginning of a message sequence
    First,
    /// Expected message sequence progression
    Expected,
    /// Identified a message sequence break
    DroppedPreceding,
    /// An already identified message sequence break
    Outdated,
}

/// Keeps track of the ordering of messages in the accept phase
#[derive(Copy, Clone, Debug, Default, PartialEq, Eq)]
#[cfg_attr(feature = "serde", derive(Serialize, Deserialize))]
pub struct SequenceNumber {
    /// Meant to refer to a TCP session
    pub session: u64,
    /// The sequence number with respect to a session
    pub counter: u64,
}

impl SequenceNumber {
    /// Used as a pseudo-AcceptSync for prepare-less reconfigurations
    const PREDEFINED_LEADER_FIRST_ACCEPT: SequenceNumber = SequenceNumber {
        session: 0,
        counter: 1,
    };

    /// Compares this sequence number with the sequence number of an incoming message.
    pub(crate) fn check_msg_status(&self, msg_seq_num: SequenceNumber) -> MessageStatus {
        if msg_seq_num == SequenceNumber::PREDEFINED_LEADER_FIRST_ACCEPT {
            MessageStatus::First
        } else if msg_seq_num.session < self.session {
            MessageStatus::Outdated
        } else if msg_seq_num.session == self.session && msg_seq_num.counter == self.counter + 1 {
            MessageStatus::Expected
        } else {
            MessageStatus::DroppedPreceding
        }
    }
}

<<<<<<< HEAD
/// Flexible quorums can be used to increase/decrease the read and write quorum sizes,
/// for different latency vs fault tolerance tradeoffs.
#[derive(Copy, Clone, Debug, PartialEq, Eq)]
#[cfg_attr(feature = "toml_config", derive(Deserialize))]
pub struct FlexibleQuorum {
    /// The number of nodes a leader needs to consult to get an up-to-date view of the log.
    pub read_quorum_size: usize,
    /// The number of acknowledgments a leader needs to commit an entry to the log
    pub write_quorum_size: usize,
}

/// The type of quorum used by the OmniPaxos cluster.
#[derive(Copy, Clone, Debug)]
pub(crate) enum Quorum {
    /// Both the read quorum and the write quorums are a majority of nodes
    Majority(usize),
    /// The read and write quorum sizes are defined by a `FlexibleQuorum`
    Flexible(FlexibleQuorum),
}

impl Quorum {
    pub(crate) fn with(flexible_quorum_config: Option<FlexibleQuorum>, num_nodes: usize) -> Self {
        match flexible_quorum_config {
            Some(FlexibleQuorum {
                read_quorum_size,
                write_quorum_size,
            }) => {
                // Check that quorum sizes are sensible
                assert!(
                    read_quorum_size + write_quorum_size > num_nodes,
                    "The quorums must overlap i.e., the sum of their sizes must exceed the # of nodes"
                    );
                assert!(
                    read_quorum_size >= 2 && read_quorum_size <= num_nodes,
                    "Read quorum must be in range 2 to # of nodes in the cluster"
                );
                assert!(
                    write_quorum_size >= 2 && write_quorum_size <= num_nodes,
                    "Write quorum must be in range 2 to # of nodes in the cluster"
                );
                // TODO: remove this when we start supporting linearizable reads
                assert!(
                    read_quorum_size >= write_quorum_size,
                    "Read quorum size must be >= the write quorum size."
                );
                Quorum::Flexible(FlexibleQuorum {
                    read_quorum_size,
                    write_quorum_size,
                })
            }
            None => Quorum::Majority(num_nodes / 2 + 1),
        }
    }

    pub(crate) fn is_prepare_quorum(&self, num_nodes: usize) -> bool {
        match self {
            Quorum::Majority(majority) => num_nodes >= *majority,
            Quorum::Flexible(flex_quorum) => num_nodes >= flex_quorum.read_quorum_size,
        }
    }

    pub(crate) fn is_accept_quorum(&self, num_nodes: usize) -> bool {
        match self {
            Quorum::Majority(majority) => num_nodes >= *majority,
            Quorum::Flexible(flex_quorum) => num_nodes >= flex_quorum.write_quorum_size,
=======
pub(crate) struct LogicalClock {
    time: u64,
    timeout: u64,
}

impl LogicalClock {
    pub fn with(timeout: u64) -> Self {
        Self { time: 0, timeout }
    }

    pub fn tick_and_check_timeout(&mut self) -> bool {
        self.time += 1;
        if self.time == self.timeout {
            self.time = 0;
            true
        } else {
            false
>>>>>>> 1b320c66
        }
    }
}<|MERGE_RESOLUTION|>--- conflicted
+++ resolved
@@ -317,7 +317,7 @@
 }
 
 /// Keeps track of the ordering of messages in the accept phase
-#[derive(Copy, Clone, Debug, Default, PartialEq, Eq)]
+#[derive(Copy, Clone, Debug, Default, PartialEq, Eq, PartialOrd, Ord)]
 #[cfg_attr(feature = "serde", derive(Serialize, Deserialize))]
 pub struct SequenceNumber {
     /// Meant to refer to a TCP session
@@ -337,7 +337,7 @@
     pub(crate) fn check_msg_status(&self, msg_seq_num: SequenceNumber) -> MessageStatus {
         if msg_seq_num == SequenceNumber::PREDEFINED_LEADER_FIRST_ACCEPT {
             MessageStatus::First
-        } else if msg_seq_num.session < self.session {
+        } else if msg_seq_num <= *self {
             MessageStatus::Outdated
         } else if msg_seq_num.session == self.session && msg_seq_num.counter == self.counter + 1 {
             MessageStatus::Expected
@@ -347,7 +347,27 @@
     }
 }
 
-<<<<<<< HEAD
+pub(crate) struct LogicalClock {
+    time: u64,
+    timeout: u64,
+}
+
+impl LogicalClock {
+    pub fn with(timeout: u64) -> Self {
+        Self { time: 0, timeout }
+    }
+
+    pub fn tick_and_check_timeout(&mut self) -> bool {
+        self.time += 1;
+        if self.time == self.timeout {
+            self.time = 0;
+            true
+        } else {
+            false
+        }
+    }
+}
+
 /// Flexible quorums can be used to increase/decrease the read and write quorum sizes,
 /// for different latency vs fault tolerance tradeoffs.
 #[derive(Copy, Clone, Debug, PartialEq, Eq)]
@@ -413,25 +433,6 @@
         match self {
             Quorum::Majority(majority) => num_nodes >= *majority,
             Quorum::Flexible(flex_quorum) => num_nodes >= flex_quorum.write_quorum_size,
-=======
-pub(crate) struct LogicalClock {
-    time: u64,
-    timeout: u64,
-}
-
-impl LogicalClock {
-    pub fn with(timeout: u64) -> Self {
-        Self { time: 0, timeout }
-    }
-
-    pub fn tick_and_check_timeout(&mut self) -> bool {
-        self.time += 1;
-        if self.time == self.timeout {
-            self.time = 0;
-            true
-        } else {
-            false
->>>>>>> 1b320c66
         }
     }
 }