--- conflicted
+++ resolved
@@ -26,41 +26,14 @@
 
 /// Configuration for `OmniPaxos`.
 /// # Fields
-<<<<<<< HEAD
 /// * `cluster_config`: The configuration settings that are cluster-wide.
 /// * `server_config`: The configuration settings that unique to this OmniPaxos server.
-=======
-/// * `configuration_id`: The identifier for the configuration that this Sequence Paxos replica is part of.
-/// * `pid`: The unique identifier of this node. Must not be 0.
-/// * `peers`: The peers of this node i.e. the `pid`s of the other replicas in the configuration.
-/// * `batch_size`: The size of the buffer for log batching. The default is 1, which means no batching.
-/// * `buffer_size`: The buffer size for outgoing messages.
-/// * `flexible_quorum` : Defines read and write quorum sizes. Can be used for different latency vs fault tolerance tradeoffs.
-/// * `election_tick_timeout`: The number of calls to `tick()` before leader election is updated
-/// * `resend_message_tick_timeout`: The number of calls to `tick()` before an omnipaxos message is considered dropped and thus resent.
-/// * `logger_file_path`: The path where the default logger logs events.
->>>>>>> 6a18806e
 #[allow(missing_docs)]
 #[derive(Clone, Debug, Default)]
 #[cfg_attr(feature = "toml_config", derive(Deserialize), serde(default))]
 pub struct OmniPaxosConfig {
-<<<<<<< HEAD
     pub cluster_config: ClusterConfig,
     pub server_config: ServerConfig,
-=======
-    pub configuration_id: ConfigurationId,
-    pub pid: NodeId,
-    pub peers: Vec<NodeId>,
-    pub batch_size: usize,
-    pub buffer_size: usize,
-    pub flexible_quorum: Option<FlexibleQuorum>,
-    pub election_tick_timeout: u64,
-    pub resend_message_tick_timeout: u64,
-    #[cfg(feature = "logging")]
-    pub logger_file_path: Option<String>,
-    /*** BLE config fields ***/
-    pub leader_priority: u32,
->>>>>>> 6a18806e
 }
 
 impl OmniPaxosConfig {
@@ -90,11 +63,18 @@
         T: Entry,
         B: Storage<T>,
     {
-<<<<<<< HEAD
         self.validate()?;
+        // Use stored ballot as initial BLE leader
+        let recovered_leader = storage
+            .get_promise()
+            .expect("storage error while trying to read promise");
         Ok(OmniPaxos {
-            seq_paxos: SequencePaxos::with(self.clone().into(), storage),
-            ble: BallotLeaderElection::with(self.into()),
+            ble: BallotLeaderElection::with(self.clone().into(), recovered_leader),
+            election_clock: LogicalClock::with(self.server_config.election_tick_timeout),
+            resend_message_clock: LogicalClock::with(
+                self.server_config.resend_message_tick_timeout,
+            ),
+            seq_paxos: SequencePaxos::with(self.into(), storage),
         })
     }
 }
@@ -103,7 +83,7 @@
 /// # Fields
 /// * `configuration_id`: The identifier for the cluster configuration that this OmniPaxos server is part of.
 /// * `nodes`: The nodes in the cluster i.e. the `pid`s of the other servers in the configuration.
-/// * `initial_leader`: The initial leader of the cluster. Could be used in combination with reconfiguration to skip the prepare phase when switching to a new configuration.
+/// * `flexible_quorum` : Defines read and write quorum sizes. Can be used for different latency vs fault tolerance tradeoffs.
 #[derive(Clone, Debug, PartialEq, Default)]
 #[cfg_attr(any(feature = "serde", feature = "toml_config"), derive(Deserialize))]
 #[cfg_attr(feature = "toml_config", serde(default))]
@@ -111,44 +91,41 @@
 pub struct ClusterConfig {
     /// The identifier for the cluster configuration that this OmniPaxos server is part of. Must
     /// not be 0 and be greater than the previous configuration's id.
-    pub configuration_id: u32,
+    pub configuration_id: ConfigurationId,
     /// The nodes in the cluster i.e. the `pid`s of the other servers in the configuration.
     pub nodes: Vec<NodeId>,
-    /// The initial leader of the cluster. Could be used in combination with reconfiguration to skip the prepare phase when switching to a new configuration.
-    pub initial_leader: Option<Ballot>,
+    /// Defines read and write quorum sizes. Can be used for different latency vs fault tolerance tradeoffs.
+    pub flexible_quorum: Option<FlexibleQuorum>,
 }
 
 impl ClusterConfig {
     /// Checks that all the fields of the cluster config are valid
     fn validate(&self) -> Result<(), ConfigError> {
-        valid_config!(self.nodes.len() > 1, "Need more than 1 node");
+        let num_nodes = self.nodes.len();
+        valid_config!(num_nodes > 1, "Need more than 1 node");
         valid_config!(self.configuration_id != 0, "Configuration ID cannot be 0");
-        if let Some(leader) = self.initial_leader {
-            valid_config!(leader.pid != 0, "Initial leader pid cannot be 0")
-=======
-        assert_ne!(self.pid, 0, "Pid cannot be 0");
-        assert_ne!(self.configuration_id, 0, "Configuration id cannot be 0");
-        assert!(!self.peers.is_empty(), "Peers cannot be empty");
-        assert!(
-            !self.peers.contains(&self.pid),
-            "Peers should not include self pid"
-        );
-        assert!(
-            self.batch_size >= 1,
-            "Batch size must be greater than or equal to 1"
-        );
-        assert!(self.buffer_size > 0, "Buffer size must be greater than 0");
-
-        // Use stored ballot as initial BLE leader
-        let recovered_leader = storage
-            .get_promise()
-            .expect("storage error while trying to read promise");
-        OmniPaxos {
-            ble: BallotLeaderElection::with(self.clone().into(), recovered_leader),
-            election_clock: LogicalClock::with(self.election_tick_timeout),
-            resend_message_clock: LogicalClock::with(self.resend_message_tick_timeout),
-            seq_paxos: SequencePaxos::with(self.into(), storage),
->>>>>>> 6a18806e
+        if let Some(FlexibleQuorum {
+            read_quorum_size,
+            write_quorum_size,
+        }) = self.flexible_quorum
+        {
+            valid_config!(
+                read_quorum_size + write_quorum_size > num_nodes,
+                "The quorums must overlap i.e., the sum of their sizes must exceed the # of nodes"
+            );
+            assert!(
+                read_quorum_size >= 2 && read_quorum_size <= num_nodes,
+                "Read quorum must be in range 2 to # of nodes in the cluster"
+            );
+            assert!(
+                write_quorum_size >= 2 && write_quorum_size <= num_nodes,
+                "Write quorum must be in range 2 to # of nodes in the cluster"
+            );
+            // TODO: remove this when we start supporting linearizable reads
+            assert!(
+                read_quorum_size >= write_quorum_size,
+                "Read quorum size must be >= the write quorum size."
+            );
         }
         Ok(())
     }
@@ -175,7 +152,10 @@
 /// Configuration for a singular `OmniPaxos` instance in a cluster.
 /// # Fields
 /// * `pid`: The unique identifier of this node. Must not be 0.
+/// * `election_tick_timeout`: The number of calls to `tick()` before leader election is updated
+/// * `resend_message_tick_timeout`: The number of calls to `tick()` before an omnipaxos message is considered dropped and thus resent.
 /// * `buffer_size`: The buffer size for outgoing messages.
+/// * `batch_size`: The size of the buffer for log batching. The default is 1, which means no batching.
 /// * `logger_file_path`: The path where the default logger logs events.
 /// * `leader_priority` : Custom priority for this node to be elected as the leader.
 #[derive(Clone, Debug)]
@@ -183,19 +163,34 @@
 pub struct ServerConfig {
     /// The unique identifier of this node. Must not be 0.
     pub pid: NodeId,
+    /// The number of calls to `tick()` before leader election is updated
+    pub election_tick_timeout: u64,
+    /// The number of calls to `tick()` before an omnipaxos message is considered dropped and thus resent.
+    pub resend_message_tick_timeout: u64,
     /// The buffer size for outgoing messages.
     pub buffer_size: usize,
+    /// The size of the buffer for log batching. The default is 1, which means no batching.
+    pub batch_size: usize,
     /// The path where the default logger logs events.
     #[cfg(feature = "logging")]
     pub logger_file_path: Option<String>,
     /// Custom priority for this node to be elected as the leader.
-    pub leader_priority: u64,
+    pub leader_priority: u32,
 }
 
 impl ServerConfig {
     fn validate(&self) -> Result<(), ConfigError> {
         valid_config!(self.pid != 0, "Server pid cannot be 0");
         valid_config!(self.buffer_size != 0, "Buffer size must be greater than 0");
+        valid_config!(self.batch_size != 0, "Batch size must be greater than 0");
+        valid_config!(
+            self.election_tick_timeout != 0,
+            "Election tick timeout must be greater than 0"
+        );
+        valid_config!(
+            self.resend_message_tick_timeout != 0,
+            "Resend message tick timeout must be greater than 0"
+        );
         Ok(())
     }
 }
@@ -204,16 +199,12 @@
     fn default() -> Self {
         Self {
             pid: 0,
-            buffer_size: BUFFER_SIZE,
-<<<<<<< HEAD
-=======
-            flexible_quorum: None,
             election_tick_timeout: ELECTION_TIMEOUT,
             resend_message_tick_timeout: RESEND_MESSAGE_TIMEOUT,
->>>>>>> 6a18806e
+            buffer_size: BUFFER_SIZE,
+            batch_size: 1,
             #[cfg(feature = "logging")]
             logger_file_path: None,
-            batch_size: 1,
             leader_priority: 0,
         }
     }
