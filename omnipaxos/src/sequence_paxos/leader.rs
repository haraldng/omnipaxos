use super::super::{
    ballot_leader_election::Ballot,
    util::{LeaderState, PromiseData, PromiseMetaData},
};
use crate::storage::{RollbackValue, Snapshot, SnapshotType};

use super::*;

impl<T, B> SequencePaxos<T, B>
where
    T: Entry,
    B: Storage<T>,
{
    /// Handle a new leader. Should be called when the leader election has elected a new leader with the ballot `n`
    /*** Leader ***/
    pub(crate) fn handle_leader(&mut self, n: Ballot) {
        #[cfg(feature = "logging")]
        debug!(self.logger, "Newly elected leader: {:?}", n);
        if n <= self.leader_state.n_leader || n <= self.internal_storage.get_promise() {
            return;
        }
        if self.pending_reconfiguration() {
            self.pending_proposals.clear();
        }
        if self.pid == n.pid {
            self.leader_state =
                LeaderState::with(n, None, self.leader_state.max_pid, self.leader_state.quorum);
            self.leader = n;
            self.internal_storage
                .flush_batch()
                .expect("storage error while trying to flush batch");
            /* insert my promise */
            let na = self.internal_storage.get_accepted_round();
            let decided_idx = self.get_decided_idx();
<<<<<<< HEAD
            let accepted_idx = self
                .internal_storage
                .get_accepted_idx()
                .expect("storage error while trying to read accepted_idx");
=======
            let accepted_idx = self.internal_storage.get_accepted_idx();
>>>>>>> a56dc855
            let my_promise = Promise {
                n,
                n_accepted: na,
                decided_snapshot: None,
                decided_idx,
                accepted_idx,
                suffix: vec![],
                stopsign: self.get_stopsign(),
            };
            self.leader_state.set_promise(my_promise, self.pid, true);
            /* initialise longest chosen sequence and update state */
            self.state = (Role::Leader, Phase::Prepare);
            let prep = Prepare {
                n,
                decided_idx,
                n_accepted: na,
                accepted_idx,
            };
            self.internal_storage
                .set_promise(n)
                .expect("storage error while trying to write promise");
            /* send prepare */
            for pid in &self.peers {
                self.outgoing.push(PaxosMessage {
                    from: self.pid,
                    to: *pid,
                    msg: PaxosMsg::Prepare(prep),
                });
            }
        } else {
            self.state.0 = Role::Follower;
        }
    }

    pub(crate) fn handle_preparereq(&mut self, from: NodeId) {
        #[cfg(feature = "logging")]
        debug!(self.logger, "Incoming message PrepareReq from {}", from);
        if self.state.0 == Role::Leader {
            self.leader_state.set_decided_idx(from, None);
            #[cfg(feature = "batch_accept")]
            {
                self.leader_state.set_batch_accept_meta(from, None);
            }
            self.send_prepare(from);
        }
    }

    pub(crate) fn forward_proposals(&mut self, mut entries: Vec<T>) {
        if self.leader.pid > 0 && self.leader.pid != self.pid {
            #[cfg(feature = "logging")]
            trace!(
                self.logger,
                "Forwarding proposal to Leader {:?}",
                self.leader
            );
            let pf = PaxosMsg::ProposalForward(entries);
            let msg = PaxosMessage {
                from: self.pid,
                to: self.leader.pid,
                msg: pf,
            };
            self.outgoing.push(msg);
        } else {
            self.pending_proposals.append(&mut entries);
        }
    }

    pub(crate) fn forward_stopsign(&mut self, ss: StopSign) {
        if self.leader.pid > 0 && self.leader.pid != self.pid {
            #[cfg(feature = "logging")]
            trace!(
                self.logger,
                "Forwarding StopSign to Leader {:?}",
                self.leader
            );
            let fs = PaxosMsg::ForwardStopSign(ss);
            let msg = PaxosMessage {
                from: self.pid,
                to: self.leader.pid,
                msg: fs,
            };
            self.outgoing.push(msg);
        } else if self.pending_stopsign.as_mut().is_none() {
            self.pending_stopsign = Some(ss);
        }
    }

    pub(crate) fn handle_forwarded_proposal(&mut self, mut entries: Vec<T>) {
        if !self.pending_reconfiguration() {
            match self.state {
                (Role::Leader, Phase::Prepare) => self.pending_proposals.append(&mut entries),
                (Role::Leader, Phase::Accept) => self.accept_entries_leader(entries),
                _ => self.forward_proposals(entries),
            }
        }
    }

    pub(crate) fn handle_forwarded_stopsign(&mut self, ss: StopSign) {
        if !self.pending_reconfiguration() {
            match self.state {
                (Role::Leader, Phase::Prepare) => {
                    if self.pending_stopsign.as_mut().is_none() {
                        self.pending_stopsign = Some(ss);
                    }
                }
                (Role::Leader, Phase::Accept) => {
                    if self.pending_stopsign.is_none() {
                        self.accept_stopsign(ss.clone());
                        for pid in self.leader_state.get_promised_followers() {
                            self.send_accept_stopsign(pid, ss.clone(), false);
                        }
                    }
                }
                _ => self.forward_stopsign(ss),
            }
        }
    }

    pub(crate) fn send_prepare(&mut self, to: NodeId) {
        let prep = Prepare {
            n: self.leader_state.n_leader,
<<<<<<< HEAD
            decided_idx: self.internal_storage.get_decided_idx()?,
            n_accepted: self.internal_storage.get_accepted_round()?,
            accepted_idx: self.internal_storage.get_accepted_idx()?,
=======
            decided_idx: self.internal_storage.get_decided_idx(),
            n_accepted: self.internal_storage.get_accepted_round(),
            accepted_idx: self.internal_storage.get_accepted_idx(),
>>>>>>> a56dc855
        };
        self.outgoing.push(PaxosMessage {
            from: self.pid,
            to,
            msg: PaxosMsg::Prepare(prep),
        });
    }

    #[cfg(feature = "batch_accept")]
    fn send_accept_and_cache(&mut self, to: NodeId, entries: Vec<T>) {
        let acc = AcceptDecide {
            n: self.leader_state.n_leader,
            seq_num: self.leader_state.next_seq_num(to),
            decided_idx: self.internal_storage.get_decided_idx(),
            entries,
        };
        self.outgoing.push(PaxosMessage {
            from: self.pid,
            to,
            msg: PaxosMsg::AcceptDecide(acc),
        });
        self.leader_state
            .set_batch_accept_meta(to, Some(self.outgoing.len() - 1));
    }

    pub(crate) fn accept_entry(&mut self, entry: T) {
        let accepted_metadata = self
            .internal_storage
            .append_entry_with_batching(entry)
            .expect("storage error while trying to write an entry");
        if let Some(am) = accepted_metadata {
            self.send_acceptdecide(am);
        }
    }

    fn accept_entries_leader(&mut self, entries: Vec<T>) {
        let accepted_metadata = self
            .internal_storage
            .append_entries_with_batching(entries)
            .expect("storage error while trying to write entries");
        if let Some(am) = accepted_metadata {
            self.send_acceptdecide(am);
        }
    }

    fn send_accsync(&mut self, to: NodeId) {
        let my_decided_idx = self.get_decided_idx();
        let PromiseMetaData {
            n: max_promise_n,
            accepted_idx: max_accepted_idx,
            ..
        } = &self.leader_state.get_max_promise_meta();
        let PromiseMetaData {
            n: promise_n,
            accepted_idx: promise_accepted_idx,
            pid,
            ..
        } = self.leader_state.get_promise_meta(to);
        let follower_decided_idx = self
            .leader_state
            .get_decided_idx(*pid)
            .expect("Received PromiseMetaData but not found in ld");
        let (delta_snapshot, suffix, sync_idx) =
            if (promise_n == max_promise_n) && (promise_accepted_idx < max_accepted_idx) {
                if self.internal_storage.get_compacted_idx() > *promise_accepted_idx
                    && T::Snapshot::use_snapshots()
                {
                    let delta_snapshot = self
                        .internal_storage
                        .create_diff_snapshot(follower_decided_idx, my_decided_idx)
                        .expect("storage error while trying to read diff snapshot");
                    let suffix = self
                        .internal_storage
                        .get_suffix(my_decided_idx)
                        .expect("storage error while trying to read log suffix");
                    (Some(delta_snapshot), suffix, follower_decided_idx)
                } else {
                    let sfx = self
                        .internal_storage
                        .get_suffix(*promise_accepted_idx)
                        .expect("storage error while trying to read log suffix");
                    (None, sfx, *promise_accepted_idx)
                }
            } else if follower_decided_idx < my_decided_idx && T::Snapshot::use_snapshots() {
                let delta_snapshot = self
                    .internal_storage
                    .create_diff_snapshot(follower_decided_idx, my_decided_idx)
                    .expect("storage error while trying to read diff snapshot");
                let suffix = self
                    .internal_storage
                    .get_suffix(my_decided_idx)
                    .expect("storage error while trying to read log suffix");
                (Some(delta_snapshot), suffix, follower_decided_idx)
            } else {
                let suffix = self
                    .internal_storage
                    .get_suffix(follower_decided_idx)
                    .expect("storage error while trying to read log suffix");
                (None, suffix, follower_decided_idx)
            };
        self.leader_state.increment_seq_num_session(to);
        let acc_sync = AcceptSync {
            n: self.leader_state.n_leader,
            seq_num: self.leader_state.next_seq_num(to),
            decided_snapshot: delta_snapshot,
            suffix,
            sync_idx,
            decided_idx: my_decided_idx,
            stopsign: self.get_stopsign(),
        };
        let msg = PaxosMessage {
            from: self.pid,
            to,
            msg: PaxosMsg::AcceptSync(acc_sync),
        };
        self.outgoing.push(msg);
    }

    pub(crate) fn send_acceptdecide(&mut self, am: AcceptedMetaData<T>) {
        let AcceptedMetaData {
            accepted_idx,
            flushed_entries,
        } = am;
        self.leader_state.set_accepted_idx(self.pid, accepted_idx);
        let decided_idx = self.internal_storage.get_decided_idx();
        for pid in self.leader_state.get_promised_followers() {
            if cfg!(feature = "batch_accept") {
                #[cfg(feature = "batch_accept")]
                match self.leader_state.get_batch_accept_meta(pid) {
                    Some((n, outgoing_idx)) if n == self.leader_state.n_leader => {
                        let PaxosMessage { msg, .. } = self.outgoing.get_mut(outgoing_idx).unwrap();
                        match msg {
                            PaxosMsg::AcceptDecide(a) => {
                                a.entries.append(flushed_entries.clone().as_mut());
                                a.decided_idx = decided_idx;
                            }
                            _ => self.send_accept_and_cache(pid, flushed_entries.clone()),
                        }
                    }
                    _ => self.send_accept_and_cache(pid, flushed_entries.clone()),
                }
            } else {
                let acc = AcceptDecide {
                    n: self.leader_state.n_leader,
                    seq_num: self.leader_state.next_seq_num(pid),
                    decided_idx,
                    entries: flushed_entries.clone(),
                };
                self.outgoing.push(PaxosMessage {
                    from: self.pid,
                    to: pid,
                    msg: PaxosMsg::AcceptDecide(acc),
                });
            }
        }
    }

    fn send_decide(&mut self, to: NodeId, decided_idx: u64) {
        let d = Decide {
            n: self.leader_state.n_leader,
            seq_num: self.leader_state.next_seq_num(to),
            decided_idx,
        };
        self.outgoing.push(PaxosMessage {
            from: self.pid,
            to,
            msg: PaxosMsg::Decide(d),
        });
    }

    fn adopt_pending_stopsign(&mut self) {
        if let Some(ss) = self.pending_stopsign.take() {
            self.accept_stopsign(ss);
        }
    }

    fn append_pending_proposals(&mut self) {
        if !self.pending_proposals.is_empty() {
            let new_entries = std::mem::take(&mut self.pending_proposals);
            // append new proposals in my sequence
            let append_res = self
                .internal_storage
                .append_entries_and_get_accepted_idx(new_entries)
                .expect("storage error while trying to write log entries");
            if let Some(accepted_idx) = append_res {
                self.leader_state.set_accepted_idx(self.pid, accepted_idx);
            }
        }
    }

    // Correctness: This function performs multiple operations that cannot be rolled
    // back, so instead it relies on writing in a "safe" order for correctness.
    fn handle_majority_promises(&mut self) {
        self.state = (Role::Leader, Phase::Accept);
        let max_stopsign = self.leader_state.take_max_promise_stopsign();
        let max_promise = self.leader_state.take_max_promise();
        let max_promise_meta = self.leader_state.get_max_promise_meta();
        let decided_idx = self
            .leader_state
            .decided_indexes
            .iter()
            .max()
            .unwrap()
            .unwrap();
        let old_decided_idx = self.internal_storage.get_decided_idx();
        let old_accepted_round = self.internal_storage.get_accepted_round();
        self.internal_storage
            .set_accepted_round(self.leader_state.n_leader)
            .expect("storage error while trying to write accepted round");
        let result = self.internal_storage.set_decided_idx(decided_idx);
        self.internal_storage.rollback_and_panic_if_err(
            &result,
            vec![RollbackValue::AcceptedRound(old_accepted_round)],
            "storage error while trying to write decided index",
        );
        match max_promise {
            Some(PromiseData {
                decided_snapshot,
                suffix,
            }) => {
                match decided_snapshot {
                    Some(s) => {
                        let old_compacted_idx = self.internal_storage.get_compacted_idx();
                        let old_log_res = self.internal_storage.get_suffix(old_compacted_idx);
                        let old_snapshot_res = self.internal_storage.get_snapshot();
                        if old_log_res.is_err() || old_snapshot_res.is_err() {
                            self.internal_storage.rollback_and_panic(
                                vec![
                                    RollbackValue::AcceptedRound(old_accepted_round),
                                    RollbackValue::DecidedIdx(old_decided_idx),
                                ],
                                "storage error while trying to read old log or snapshot",
                            );
                        }
                        let decided_idx = self
                            .leader_state
                            .get_decided_idx(max_promise_meta.pid)
                            .unwrap();
                        let snapshot_result = match s {
                            SnapshotType::Complete(c) => {
                                self.internal_storage.set_snapshot(decided_idx, c)
                            }
                            SnapshotType::Delta(d) => {
                                self.internal_storage.merge_snapshot(decided_idx, d)
                            }
                        };
                        self.internal_storage.rollback_and_panic_if_err(
                            &snapshot_result,
                            vec![
                                RollbackValue::AcceptedRound(old_accepted_round),
                                RollbackValue::DecidedIdx(old_decided_idx),
                            ],
                            "storage error while trying to write snapshot",
                        );
                        let accepted_res = self
                            .internal_storage
                            .append_entries_without_batching(suffix);
                        // manually rollback snapshot and log if append suffix fails
                        self.internal_storage.rollback_and_panic_if_err(
                            &accepted_res,
                            vec![
                                RollbackValue::AcceptedRound(old_accepted_round),
                                RollbackValue::DecidedIdx(old_decided_idx),
                                RollbackValue::Log(old_log_res.unwrap()),
                                RollbackValue::Snapshot(
                                    old_compacted_idx,
                                    old_snapshot_res.unwrap(),
                                ),
                            ],
                            "storage error while trying to write log entries",
                        );
                        if let Some(ss) = max_stopsign {
                            self.accept_stopsign(ss);
                        } else {
                            self.append_pending_proposals();
                            self.adopt_pending_stopsign();
                        }
                    }
                    None => {
                        // no snapshot, only suffix
                        let result = if max_promise_meta.n == old_accepted_round {
                            self.internal_storage
                                .append_entries_without_batching(suffix)
                        } else {
                            self.internal_storage.append_on_decided_prefix(suffix)
                        };
                        self.internal_storage.rollback_and_panic_if_err(
                            &result,
                            vec![
                                RollbackValue::AcceptedRound(old_accepted_round),
                                RollbackValue::DecidedIdx(old_decided_idx),
                            ],
                            "storage error while trying to write log entries",
                        );
                        if let Some(ss) = max_stopsign {
                            self.accept_stopsign(ss);
                        } else {
                            self.append_pending_proposals();
                            self.adopt_pending_stopsign();
                        }
                    }
                }
            }
            None => {
                // I am the most updated
                self.append_pending_proposals();
                self.adopt_pending_stopsign();
            }
        }
        for pid in self.leader_state.get_promised_followers() {
            self.send_accsync(pid);
        }
    }

    pub(crate) fn handle_promise_prepare(&mut self, prom: Promise<T>, from: NodeId) {
        #[cfg(feature = "logging")]
        debug!(
            self.logger,
            "Handling promise from {} in Prepare phase", from
        );
        if prom.n == self.leader_state.n_leader {
            let received_majority = self.leader_state.set_promise(prom, from, true);
            if received_majority {
                self.handle_majority_promises();
            }
        }
    }

    pub(crate) fn handle_promise_accept(&mut self, prom: Promise<T>, from: NodeId) {
        #[cfg(feature = "logging")]
        {
            let (r, p) = &self.state;
            debug!(
                self.logger,
                "Self role {:?}, phase {:?}. Incoming message Promise Accept from {}", r, p, from
            );
        }
        if prom.n == self.leader_state.n_leader {
            self.leader_state.set_promise(prom, from, false);
            self.send_accsync(from);
        }
    }

    pub(crate) fn handle_accepted(&mut self, accepted: Accepted, from: NodeId) {
        #[cfg(feature = "logging")]
        trace!(
            self.logger,
            "Got Accepted from {}, idx: {}, chosen_idx: {}",
            from,
            accepted.accepted_idx,
            self.internal_storage.get_decided_idx()
        );
        if accepted.n == self.leader_state.n_leader && self.state == (Role::Leader, Phase::Accept) {
            let old_decided_idx = self.internal_storage.get_decided_idx();
            self.leader_state
                .set_accepted_idx(from, accepted.accepted_idx);
            if accepted.accepted_idx > old_decided_idx
                && self.leader_state.is_chosen(accepted.accepted_idx)
            {
                let decided_idx = accepted.accepted_idx;
                self.internal_storage
                    .set_decided_idx(decided_idx)
                    .expect("storage error while trying to write decided index");
                // Send Decides to followers or batch with previous AcceptDecide
                for pid in self.leader_state.get_promised_followers() {
                    if cfg!(feature = "batch_accept") {
                        #[cfg(feature = "batch_accept")]
                        match self.leader_state.get_batch_accept_meta(pid) {
                            Some((n, outgoing_idx)) if n == self.leader_state.n_leader => {
                                let PaxosMessage { msg, .. } =
                                    self.outgoing.get_mut(outgoing_idx).unwrap();
                                match msg {
                                    PaxosMsg::AcceptDecide(a) => {
                                        a.decided_idx = decided_idx;
                                    }
                                    _ => self.send_decide(pid, decided_idx),
                                }
                            }
                            _ => self.send_decide(pid, decided_idx),
                        }
                    } else {
                        self.send_decide(pid, decided_idx);
                    }
                }
            }
        }
    }
<<<<<<< HEAD
=======

    pub(crate) fn handle_accepted_stopsign(
        &mut self,
        acc_stopsign: AcceptedStopSign,
        from: NodeId,
    ) {
        if acc_stopsign.n == self.leader_state.n_leader
            && self.state == (Role::Leader, Phase::Accept)
        {
            self.leader_state.set_accepted_stopsign(from);
            if self.leader_state.is_stopsign_chosen() {
                let mut ss = self
                    .internal_storage
                    .get_stopsign()
                    .expect("storage error while trying to read stopsign")
                    .expect("No stopsign found when deciding!");
                ss.decided = true;
                let old_decided_idx = self.internal_storage.get_decided_idx();
                self.internal_storage
                    .set_decided_idx(self.internal_storage.get_accepted_idx() + 1)
                    .expect("storage error while trying to write decided index");
                let result = self.internal_storage.set_stopsign(ss);
                self.internal_storage.rollback_and_panic_if_err(
                    &result,
                    vec![RollbackValue::DecidedIdx(old_decided_idx)],
                    "storage error while trying to write stopsign",
                );
                for pid in self.leader_state.get_promised_followers() {
                    self.send_decide_stopsign(pid);
                }
            }
        }
    }
>>>>>>> a56dc855
}<|MERGE_RESOLUTION|>--- conflicted
+++ resolved
@@ -32,14 +32,7 @@
             /* insert my promise */
             let na = self.internal_storage.get_accepted_round();
             let decided_idx = self.get_decided_idx();
-<<<<<<< HEAD
-            let accepted_idx = self
-                .internal_storage
-                .get_accepted_idx()
-                .expect("storage error while trying to read accepted_idx");
-=======
             let accepted_idx = self.internal_storage.get_accepted_idx();
->>>>>>> a56dc855
             let my_promise = Promise {
                 n,
                 n_accepted: na,
@@ -161,15 +154,9 @@
     pub(crate) fn send_prepare(&mut self, to: NodeId) {
         let prep = Prepare {
             n: self.leader_state.n_leader,
-<<<<<<< HEAD
-            decided_idx: self.internal_storage.get_decided_idx()?,
-            n_accepted: self.internal_storage.get_accepted_round()?,
-            accepted_idx: self.internal_storage.get_accepted_idx()?,
-=======
             decided_idx: self.internal_storage.get_decided_idx(),
             n_accepted: self.internal_storage.get_accepted_round(),
             accepted_idx: self.internal_storage.get_accepted_idx(),
->>>>>>> a56dc855
         };
         self.outgoing.push(PaxosMessage {
             from: self.pid,
@@ -557,40 +544,4 @@
             }
         }
     }
-<<<<<<< HEAD
-=======
-
-    pub(crate) fn handle_accepted_stopsign(
-        &mut self,
-        acc_stopsign: AcceptedStopSign,
-        from: NodeId,
-    ) {
-        if acc_stopsign.n == self.leader_state.n_leader
-            && self.state == (Role::Leader, Phase::Accept)
-        {
-            self.leader_state.set_accepted_stopsign(from);
-            if self.leader_state.is_stopsign_chosen() {
-                let mut ss = self
-                    .internal_storage
-                    .get_stopsign()
-                    .expect("storage error while trying to read stopsign")
-                    .expect("No stopsign found when deciding!");
-                ss.decided = true;
-                let old_decided_idx = self.internal_storage.get_decided_idx();
-                self.internal_storage
-                    .set_decided_idx(self.internal_storage.get_accepted_idx() + 1)
-                    .expect("storage error while trying to write decided index");
-                let result = self.internal_storage.set_stopsign(ss);
-                self.internal_storage.rollback_and_panic_if_err(
-                    &result,
-                    vec![RollbackValue::DecidedIdx(old_decided_idx)],
-                    "storage error while trying to write stopsign",
-                );
-                for pid in self.leader_state.get_promised_followers() {
-                    self.send_decide_stopsign(pid);
-                }
-            }
-        }
-    }
->>>>>>> a56dc855
 }