use super::super::ballot_leader_election::Ballot;

use super::*;

use crate::{
    storage::{RollbackValue, Snapshot, SnapshotType, StorageResult},
    util::MessageStatus,
};

impl<T, B> SequencePaxos<T, B>
where
    T: Entry,
    B: Storage<T>,
{
    /*** Follower ***/
    pub(crate) fn handle_prepare(&mut self, prep: Prepare, from: NodeId) {
        let old_promise = self.internal_storage.get_promise();
        if old_promise < prep.n || (old_promise == prep.n && self.state.1 == Phase::Recover) {
            self.leader = prep.n;
            self.internal_storage
                .flush_batch()
                .expect("storage error while trying to flush batch");
            self.state = (Role::Follower, Phase::Prepare);
            self.current_seq_num = SequenceNumber::default();
            let na = self.internal_storage.get_accepted_round();
            let accepted_idx = self.internal_storage.get_accepted_idx();
            let decided_idx = self.get_decided_idx();
            let stopsign = self.internal_storage.get_stopsign();
            let (decided_snapshot, suffix) = if na > prep.n_accepted {
                let ld = prep.decided_idx;
                if ld < decided_idx && T::Snapshot::use_snapshots() {
                    let (delta_snapshot, _) = self
                        .internal_storage
                        .create_diff_snapshot(ld)
                        .expect("storage error while trying to read diff snapshot");
                    let suffix = self
                        .internal_storage
                        .get_suffix(decided_idx)
                        .expect("storage error while trying to read log suffix");
                    (delta_snapshot, suffix)
                } else {
                    let suffix = self
                        .internal_storage
                        .get_suffix(ld)
                        .expect("storage error while trying to read log suffix");
                    (None, suffix)
                }
            } else if na == prep.n_accepted && accepted_idx > prep.accepted_idx {
                let compacted_idx = self.internal_storage.get_compacted_idx();
                if T::Snapshot::use_snapshots() && compacted_idx > prep.accepted_idx {
                    let (delta_snapshot, _) = self
                        .internal_storage
                        .create_diff_snapshot(prep.decided_idx)
                        .expect("storage error while trying to read diff snapshot");
                    let suffix = self
                        .internal_storage
                        .get_suffix(decided_idx)
                        .expect("storage error while trying to read log suffix");
                    (delta_snapshot, suffix)
                } else {
                    let suffix = self
                        .internal_storage
                        .get_suffix(prep.accepted_idx)
                        .expect("storage error while trying to read log suffix");
                    (None, suffix)
                }
            } else {
                (None, vec![])
            };
            self.internal_storage
                .set_promise(prep.n)
                .expect("storage error while trying to write promise");
            let promise = Promise {
                n: prep.n,
                n_accepted: na,
                decided_snapshot,
                suffix,
                decided_idx,
                accepted_idx,
                stopsign,
            };
<<<<<<< HEAD
            // info!(self.logger, "PROMISE: {:?}, my log: {:?}", promise, self.internal_storage.read(0..));
            self.cached_promise = Some(promise.clone());
=======
            self.cached_promise_message = Some(promise.clone());
>>>>>>> 291dd87b
            self.outgoing.push(PaxosMessage {
                from: self.pid,
                to: from,
                msg: PaxosMsg::Promise(promise),
            });
        }
    }

    // Correctness: This function performs multiple storage operations that cannot be rolled
    // back, so instead it relies on writing in a "safe" order for correctness.
    pub(crate) fn handle_acceptsync(&mut self, accsync: AcceptSync<T>, from: NodeId) {
<<<<<<< HEAD
        if self.internal_storage.get_promise() == accsync.n
            && self.state == (Role::Follower, Phase::Prepare)
        {
            // info!(self.logger, "Got AcceptSync: {:?}, suffix len: {}, stopsign: {:?}", accsync.n, accsync.suffix.len(), accsync.stopsign);
=======
        if self.check_valid_ballot(accsync.n) && self.state == (Role::Follower, Phase::Prepare) {
>>>>>>> 291dd87b
            let old_decided_idx = self.internal_storage.get_decided_idx();
            let old_accepted_round = self.internal_storage.get_accepted_round();
            self.internal_storage
                .set_accepted_round(accsync.n)
                .expect("storage error while trying to write accepted round");
            let result = self.internal_storage.set_decided_idx(accsync.decided_idx);
            self.internal_storage.rollback_and_panic_if_err(
                &result,
                vec![RollbackValue::AcceptedRound(old_accepted_round)],
                "storage error while trying to write decided index",
            );
            match accsync.decided_snapshot {
                Some(s) => {
                    let old_compacted_idx = self.internal_storage.get_compacted_idx();
                    let old_log_res = self.internal_storage.get_suffix(old_compacted_idx);
                    let old_snapshot_res = self.internal_storage.get_snapshot();
                    if old_log_res.is_err() || old_snapshot_res.is_err() {
                        self.internal_storage.rollback_and_panic(
                            vec![
                                RollbackValue::AcceptedRound(old_accepted_round),
                                RollbackValue::DecidedIdx(old_decided_idx),
                            ],
                            "storage error while trying to read old log or snapshot",
                        );
                    }
                    let snapshot_res = match s {
                        SnapshotType::Complete(c) => {
                            self.internal_storage.set_snapshot(accsync.sync_idx, c)
                        }
                        SnapshotType::Delta(d) => {
                            self.internal_storage.merge_snapshot(accsync.sync_idx, d)
                        }
                    };
                    self.internal_storage.rollback_and_panic_if_err(
                        &snapshot_res,
                        vec![
                            RollbackValue::AcceptedRound(old_accepted_round),
                            RollbackValue::DecidedIdx(old_decided_idx),
                        ],
                        "storage error while trying to write snapshot",
                    );
                    let accepted_res = self
                        .internal_storage
                        .append_on_prefix(accsync.sync_idx, accsync.suffix);
                    self.internal_storage.rollback_and_panic_if_err(
                        &accepted_res,
                        vec![
                            RollbackValue::AcceptedRound(old_accepted_round),
                            RollbackValue::DecidedIdx(old_decided_idx),
                            RollbackValue::Log(old_log_res.unwrap()),
                            RollbackValue::Snapshot(old_compacted_idx, old_snapshot_res.unwrap()),
                        ],
                        "storage error while trying to write log entries",
                    );
                }
                None => {
                    // no snapshot, only suffix
                    let accepted_idx = self
                        .internal_storage
                        .append_on_prefix(accsync.sync_idx, accsync.suffix);
                    self.internal_storage.rollback_and_panic_if_err(
                        &accepted_idx,
                        vec![
                            RollbackValue::AcceptedRound(old_accepted_round),
                            RollbackValue::DecidedIdx(old_decided_idx),
                        ],
                        "storage error while trying to write log entries",
                    );
                }
            };
            if accsync.stopsign.is_none() {
                self.forward_pending_proposals();
            }
            self.internal_storage
                .set_stopsign(accsync.stopsign)
                .expect("storage error while trying to write stopsign");
            let accepted = Accepted {
                n: accsync.n,
                accepted_idx: self.internal_storage.get_accepted_idx(),
            };
            self.state = (Role::Follower, Phase::Accept);
            self.current_seq_num = accsync.seq_num;
            let cached_idx = self.outgoing.len();
            self.latest_accepted_meta = Some((accsync.n, cached_idx));
            // info!(self.logger, "ACCEPTED0: accepted_idx: {:?}, compacted_idx: {}", self.internal_storage.get_accepted_idx(), self.internal_storage.get_compacted_idx());
            // info!(self.logger, "ACCEPTED: {:?}, my log: {:?}", accepted, self.internal_storage.read(0..));
            self.outgoing.push(PaxosMessage {
                from: self.pid,
                to: from,
                msg: PaxosMsg::Accepted(accepted),
            });
            #[cfg(feature = "unicache")]
            self.internal_storage.set_unicache(accsync.unicache);
        }
    }

    fn forward_pending_proposals(&mut self) {
        let proposals = std::mem::take(&mut self.pending_proposals);
        if !proposals.is_empty() {
            self.forward_proposals(proposals);
        }
    }

    pub(crate) fn handle_acceptdecide(&mut self, acc: AcceptDecide<T>) {
        if self.check_valid_ballot(acc.n)
            && self.state == (Role::Follower, Phase::Accept)
            && self.handle_sequence_num(acc.seq_num, acc.n.pid) == MessageStatus::Expected
        {
            // handle decide
            let old_decided_idx = self.get_decided_idx();
            if acc.decided_idx > old_decided_idx {
                self.internal_storage
                    .set_decided_idx(acc.decided_idx)
                    .expect("storage error while trying to write decided index");
            }
            // handle accept
            let entries = acc.entries;
            let result = self.accept_entries_follower(acc.n, entries);
            self.internal_storage.rollback_and_panic_if_err(
                &result,
                vec![RollbackValue::DecidedIdx(old_decided_idx)],
                "storage error while trying to write log entries.",
            );
        }
    }

    #[cfg(feature = "unicache")]
    pub(crate) fn handle_encoded_acceptdecide(&mut self, e: EncodedAcceptDecide<T>) {
        if self.internal_storage.get_promise() == e.n
            && self.state == (Role::Follower, Phase::Accept)
            && self.handle_sequence_num(e.seq_num, e.n.pid) == MessageStatus::Expected
        {
            // handle decide
            let old_decided_idx = self.get_decided_idx();
            if e.decided_idx > old_decided_idx {
                self.internal_storage
                    .set_decided_idx(e.decided_idx)
                    .expect("storage error while trying to write decided index");
            }
            // handle accept
            let encoded_entries = e.entries;
            // info!(self.logger, "ENCODED ACCEPT: {:?}, {:?}, ", e.n, encoded_entries);
            let result = self.accept_encoded_entries_follower(e.n, encoded_entries);
            self.internal_storage.rollback_and_panic_if_err(
                &result,
                vec![RollbackValue::DecidedIdx(old_decided_idx)],
                "storage error while trying to write log entries.",
            );
        }
    }

    pub(crate) fn handle_accept_stopsign(&mut self, acc_ss: AcceptStopSign) {
        if self.check_valid_ballot(acc_ss.n)
            && self.state == (Role::Follower, Phase::Accept)
            && self.handle_sequence_num(acc_ss.seq_num, acc_ss.n.pid) == MessageStatus::Expected
        {
            self.accept_stopsign(acc_ss.ss);
            let a = Accepted {
                n: acc_ss.n,
                accepted_idx: self.internal_storage.get_accepted_idx(),
            };
            self.outgoing.push(PaxosMessage {
                from: self.pid,
                to: self.leader.pid,
                msg: PaxosMsg::Accepted(a),
            });
        }
    }

    pub(crate) fn handle_decide(&mut self, dec: Decide) {
        if self.check_valid_ballot(dec.n)
            && self.state.1 == Phase::Accept
            && self.handle_sequence_num(dec.seq_num, dec.n.pid) == MessageStatus::Expected
        {
            self.internal_storage
                .set_decided_idx(dec.decided_idx)
                .expect("storage error while trying to write decided index");
        }
    }

    fn accept_entries_follower(&mut self, n: Ballot, entries: Vec<T>) -> StorageResult<()> {
        let accepted_res = self
            .internal_storage
            .append_entries_and_get_accepted_idx(entries)?;
        if let Some(accepted_idx) = accepted_res {
            self.handle_flushed_accepted(n, accepted_idx);
        }
        Ok(())
    }

<<<<<<< HEAD
    #[cfg(feature = "unicache")]
    fn accept_encoded_entries_follower(
        &mut self,
        n: Ballot,
        encoded_entries: Vec<T::EncodeResult>,
    ) -> StorageResult<()> {
        let accepted_res = self
            .internal_storage
            .append_encoded_entries_and_get_accepted_idx(encoded_entries)?;
        if let Some(accepted_idx) = accepted_res {
            self.handle_flushed_accepted(n, accepted_idx);
        }
        Ok(())
    }

    fn handle_flushed_accepted(&mut self, n: Ballot, accepted_idx: u64) {
        match &self.latest_accepted_meta {
            Some((round, outgoing_idx)) if round == &n => {
                let PaxosMessage { msg, .. } = self.outgoing.get_mut(*outgoing_idx).unwrap();
                match msg {
                    PaxosMsg::Accepted(a) => {
                        a.accepted_idx = accepted_idx;
                        // info!(self.logger, "ACCEPTED enc: {:?}, my log: {:?}", a, self.internal_storage.read(0..));
                    }
                    _ => panic!("Cached idx is not an Accepted Message<T>!"),
                }
            }
            _ => {
                let accepted = Accepted { n, accepted_idx };
                // info!(self.logger, "ACCEPTED enc: {:?}, my log: {:?}", accepted, self.internal_storage.read(0..));
                let cached_idx = self.outgoing.len();
                self.latest_accepted_meta = Some((n, cached_idx));
                self.outgoing.push(PaxosMessage {
                    from: self.pid,
                    to: self.leader.pid,
                    msg: PaxosMsg::Accepted(accepted),
                });
            }
        };
=======
    /// Also returns whether the message's ballot was promised
    fn check_valid_ballot(&mut self, message_ballot: Ballot) -> bool {
        let my_promise = self.internal_storage.get_promise();
        match my_promise.cmp(&message_ballot) {
            std::cmp::Ordering::Equal => true,
            std::cmp::Ordering::Less => {
                let not_acc = NotAccepted { n: my_promise };
                self.outgoing.push(PaxosMessage {
                    from: self.pid,
                    to: message_ballot.pid,
                    msg: PaxosMsg::NotAccepted(not_acc),
                });
                false
            }
            std::cmp::Ordering::Greater => {
                // Should never happen, but to be safe send PrepareReq
                #[cfg(feature = "logging")]
                warn!(
                    self.logger,
                    "Received non-prepare message from a leader I've never promised."
                );
                self.reconnected(message_ballot.pid);
                false
            }
        }
>>>>>>> 291dd87b
    }

    /// Also returns the MessageStatus of the sequence based on the incoming sequence number.
    fn handle_sequence_num(&mut self, seq_num: SequenceNumber, from: NodeId) -> MessageStatus {
        let msg_status = self.current_seq_num.check_msg_status(seq_num);
        match msg_status {
            MessageStatus::Expected => self.current_seq_num = seq_num,
            MessageStatus::DroppedPreceding => self.reconnected(from),
            MessageStatus::Outdated => (),
        };
        msg_status
    }
}<|MERGE_RESOLUTION|>--- conflicted
+++ resolved
@@ -79,12 +79,7 @@
                 accepted_idx,
                 stopsign,
             };
-<<<<<<< HEAD
-            // info!(self.logger, "PROMISE: {:?}, my log: {:?}", promise, self.internal_storage.read(0..));
-            self.cached_promise = Some(promise.clone());
-=======
             self.cached_promise_message = Some(promise.clone());
->>>>>>> 291dd87b
             self.outgoing.push(PaxosMessage {
                 from: self.pid,
                 to: from,
@@ -96,14 +91,7 @@
     // Correctness: This function performs multiple storage operations that cannot be rolled
     // back, so instead it relies on writing in a "safe" order for correctness.
     pub(crate) fn handle_acceptsync(&mut self, accsync: AcceptSync<T>, from: NodeId) {
-<<<<<<< HEAD
-        if self.internal_storage.get_promise() == accsync.n
-            && self.state == (Role::Follower, Phase::Prepare)
-        {
-            // info!(self.logger, "Got AcceptSync: {:?}, suffix len: {}, stopsign: {:?}", accsync.n, accsync.suffix.len(), accsync.stopsign);
-=======
         if self.check_valid_ballot(accsync.n) && self.state == (Role::Follower, Phase::Prepare) {
->>>>>>> 291dd87b
             let old_decided_idx = self.internal_storage.get_decided_idx();
             let old_accepted_round = self.internal_storage.get_accepted_round();
             self.internal_storage
@@ -294,7 +282,6 @@
         Ok(())
     }
 
-<<<<<<< HEAD
     #[cfg(feature = "unicache")]
     fn accept_encoded_entries_follower(
         &mut self,
@@ -334,7 +321,8 @@
                 });
             }
         };
-=======
+    }
+
     /// Also returns whether the message's ballot was promised
     fn check_valid_ballot(&mut self, message_ballot: Ballot) -> bool {
         let my_promise = self.internal_storage.get_promise();
@@ -360,7 +348,6 @@
                 false
             }
         }
->>>>>>> 291dd87b
     }
 
     /// Also returns the MessageStatus of the sequence based on the incoming sequence number.
