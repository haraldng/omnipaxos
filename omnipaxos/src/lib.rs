//! OmniPaxos is a library for implementing distributed replicated logs with strong consistency guarantees
//! that provides seamless reconfiguration while also being completely resilient to partial network partitions.
//! This library provides the distributed log abstraction as a black-box for the user, where the user only has to
//! provide its desired network and storage implementations.
//!
//! # Crate feature flags
//! The following crate feature flags are available. They are configured in your Cargo.toml.
//! * `batch_accept` - Batch multiple log entries into a single message to reduce overhead.
//! * `logging` - System-wide logging with the slog crate
//! * `toml_config` - Create an OmniPaxos instance from a TOML configuration file
//! * `serde` - Serialization and deserialization of messages and internal structs with serde. Disable this if you want to implement your own custom ser/deserialization or want to store data that is not serde-supported.

#![allow(unused)]
#![cfg_attr(docsrs, feature(doc_auto_cfg))]
// #![deny(missing_docs)]
/// Trait and struct related to the leader election in Omni-Paxos.
pub mod ballot_leader_election;
/// OmniPaxos error definitions
pub mod errors;
/// The different messages OmniPaxos servers can communicate to each other with.
pub mod messages;
/// The user-facing OmniPaxos struct.
mod omni_paxos;
pub use omni_paxos::*;

pub(crate) mod sequence_paxos;
/// The core replication algorithm of OmniPaxos.
// pub mod sequence_paxos;
/// Traits and structs related to the backend storage of an OmniPaxos server.
pub mod storage;
<<<<<<< HEAD
#[cfg(feature = "unicache")]
pub mod unicache;
/// A module containing helper functions and structs.
=======
/// A module containing helper functions and structs for consensus logic.
>>>>>>> 291dd87b
pub mod util;
/// A module containing helper functions and structs.
pub mod utils;

#[cfg(feature = "macros")]
#[allow(unused_imports)]
#[macro_use]
extern crate omnipaxos_macros;

#[cfg(feature = "macros")]
/// Macros in the omnipaxos crate
pub mod macros {
    #[doc(hidden)]
    pub use omnipaxos_macros::*;
}<|MERGE_RESOLUTION|>--- conflicted
+++ resolved
@@ -10,9 +10,8 @@
 //! * `toml_config` - Create an OmniPaxos instance from a TOML configuration file
 //! * `serde` - Serialization and deserialization of messages and internal structs with serde. Disable this if you want to implement your own custom ser/deserialization or want to store data that is not serde-supported.
 
-#![allow(unused)]
 #![cfg_attr(docsrs, feature(doc_auto_cfg))]
-// #![deny(missing_docs)]
+#![deny(missing_docs)]
 /// Trait and struct related to the leader election in Omni-Paxos.
 pub mod ballot_leader_election;
 /// OmniPaxos error definitions
@@ -28,13 +27,9 @@
 // pub mod sequence_paxos;
 /// Traits and structs related to the backend storage of an OmniPaxos server.
 pub mod storage;
-<<<<<<< HEAD
 #[cfg(feature = "unicache")]
 pub mod unicache;
 /// A module containing helper functions and structs.
-=======
-/// A module containing helper functions and structs for consensus logic.
->>>>>>> 291dd87b
 pub mod util;
 /// A module containing helper functions and structs.
 pub mod utils;
