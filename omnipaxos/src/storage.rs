use super::ballot_leader_election::Ballot;
use crate::{
    util::{AcceptedMetaData, IndexEntry, LogEntry, SnapshottedEntry},
    ClusterConfig, CompactionErr,
};
#[cfg(feature = "serde")]
use serde::{Deserialize, Serialize};
use std::{
    error::Error,
    fmt::Debug,
    marker::PhantomData,
    ops::{Bound, RangeBounds},
};

/// Type of the entries stored in the log.
pub trait Entry: Clone + Debug {
    #[cfg(not(feature = "serde"))]
    /// The snapshot type for this entry type.
    type Snapshot: Snapshot<Self>;

    #[cfg(feature = "serde")]
    /// The snapshot type for this entry type.
    type Snapshot: Snapshot<Self> + Serialize + for<'a> Deserialize<'a>;
}

/// A StopSign entry that marks the end of a configuration. Used for reconfiguration.
#[derive(Clone, Debug)]
#[allow(missing_docs)]
#[cfg_attr(feature = "serde", derive(Serialize, Deserialize))]
pub struct StopSignEntry {
    pub stopsign: StopSign,
    /// The log index of the StopSign
    pub log_idx: u64,
}

impl StopSignEntry {
    /// Creates a [`StopSign`].
    pub fn with(stopsign: StopSign, idx: u64) -> Self {
        StopSignEntry {
            stopsign,
            log_idx: idx,
        }
    }

    /// Checks if the stopsign is decided.
    pub fn decided(&self, decided_idx: u64) -> bool {
        self.log_idx < decided_idx
    }
}

/// A StopSign entry that marks the end of a configuration. Used for reconfiguration.
#[derive(Clone, Debug, PartialEq)]
#[cfg_attr(feature = "serde", derive(Serialize, Deserialize))]
pub struct StopSign {
    /// The new `Omnipaxos` cluster configuration
    pub next_config: ClusterConfig,
    /// Metadata for the reconfiguration.
    pub metadata: Option<Vec<u8>>,
}

impl StopSign {
    /// Creates a [`StopSign`].
    pub fn with(next_config: ClusterConfig, metadata: Option<Vec<u8>>) -> Self {
        StopSign {
            next_config,
            metadata,
        }
    }
}

/// Snapshot type. A `Complete` snapshot contains all snapshotted data while `Delta` has snapshotted changes since an earlier snapshot.
#[allow(missing_docs)]
#[derive(Clone, Debug)]
#[cfg_attr(feature = "serde", derive(Serialize, Deserialize))]
pub enum SnapshotType<T>
where
    T: Entry,
{
    Complete(T::Snapshot),
    Delta(T::Snapshot),
}

/// Trait for implementing snapshot operations for log entries of type `T` in OmniPaxos.
pub trait Snapshot<T>: Clone + Debug
where
    T: Entry,
{
    /// Create a snapshot from the log `entries`.
    fn create(entries: &[T]) -> Self;

    /// Merge another snapshot `delta` into self.
    fn merge(&mut self, delta: Self);

    /// Whether `T` is snapshottable. If not, simply return `false` and leave the other functions `unimplemented!()`.
    fn use_snapshots() -> bool;

    //fn size_hint() -> u64;  // TODO: To let the system know trade-off of using entries vs snapshot?
}

/// The Result type returned by the storage API.
pub type StorageResult<T> = std::result::Result<T, Box<dyn Error>>;

/// Trait for implementing the storage backend of Sequence Paxos.
pub trait Storage<T>
where
    T: Entry,
{
    /// Appends an entry to the end of the log and returns the log length.
    fn append_entry(&mut self, entry: T) -> StorageResult<u64>;

    /// Appends the entries of `entries` to the end of the log and returns the log length.
    fn append_entries(&mut self, entries: Vec<T>) -> StorageResult<u64>;

    /// Appends the entries of `entries` to the prefix from index `from_index` in the log and returns the log length.
    fn append_on_prefix(&mut self, from_idx: u64, entries: Vec<T>) -> StorageResult<u64>;

    /// Sets the round that has been promised.
    fn set_promise(&mut self, n_prom: Ballot) -> StorageResult<()>;

    /// Sets the decided index in the log.
    fn set_decided_idx(&mut self, ld: u64) -> StorageResult<()>;

    /// Returns the decided index in the log.
    fn get_decided_idx(&self) -> StorageResult<u64>;

    /// Sets the latest accepted round.
    fn set_accepted_round(&mut self, na: Ballot) -> StorageResult<()>;

    /// Returns the latest round in which entries have been accepted, returns `None` if no
    /// entries have been accepted.
    fn get_accepted_round(&self) -> StorageResult<Option<Ballot>>;

    /// Returns the entries in the log in the index interval of [from, to).
    /// If entries **do not exist for the complete interval**, an empty Vector should be returned.
    fn get_entries(&self, from: u64, to: u64) -> StorageResult<Vec<T>>;

    /// Returns the current length of the log.
    fn get_log_len(&self) -> StorageResult<u64>;

    /// Returns the suffix of entries in the log from index `from`.
    fn get_suffix(&self, from: u64) -> StorageResult<Vec<T>>;

    /// Returns the round that has been promised.
    fn get_promise(&self) -> StorageResult<Option<Ballot>>;

    /// Sets the StopSign used for reconfiguration.
    fn set_stopsign(&mut self, s: StopSignEntry) -> StorageResult<()>;

    /// Returns the stored StopSign, returns `None` if no StopSign has been stored.
    fn get_stopsign(&self) -> StorageResult<Option<StopSignEntry>>;

    /// Removes elements up to the given [`idx`] from storage.
    fn trim(&mut self, idx: u64) -> StorageResult<()>;

    /// Sets the compacted (i.e. trimmed or snapshotted) index.
    fn set_compacted_idx(&mut self, idx: u64) -> StorageResult<()>;

    /// Returns the garbage collector index from storage.
    fn get_compacted_idx(&self) -> StorageResult<u64>;

    /// Sets the snapshot.
    fn set_snapshot(&mut self, snapshot: Option<T::Snapshot>) -> StorageResult<()>;

    /// Returns the stored snapshot.
    fn get_snapshot(&self) -> StorageResult<Option<T::Snapshot>>;
}

/// A place holder type for when not using snapshots. You should not use this type, it is only internally when deriving the Entry implementation.
#[derive(Copy, Clone, Debug)]
#[cfg_attr(feature = "serde", derive(Serialize, Deserialize))]
pub struct NoSnapshot;

impl<T: Entry> Snapshot<T> for NoSnapshot {
    fn create(_entries: &[T]) -> Self {
        panic!("NoSnapshot should not be created");
    }

    fn merge(&mut self, _delta: Self) {
        panic!("NoSnapshot should not be merged");
    }

    fn use_snapshots() -> bool {
        false
    }
}

/// Used to perform convenient rollbacks of storage operations on internal storage.
/// Represents only values that can and will actually be rolled back from outside internal storage.
pub(crate) enum RollbackValue<T: Entry> {
    DecidedIdx(u64),
    AcceptedRound(Ballot),
    Log(Vec<T>),
    /// compacted index and snapshot
    Snapshot(u64, Option<T::Snapshot>),
}

/// A simple in-memory storage for simple state values of OmniPaxos.
#[derive(Clone)]
struct StateCache<T>
where
    T: Entry,
{
    /// The maximum number of entries to batch.
    batch_size: usize,
    /// Vector which contains all the logged entries in-memory.
    batched_entries: Vec<T>,
    /// Last promised round.
    promise: Ballot,
    /// Last accepted round.
    accepted_round: Ballot,
    /// Length of the decided log.
    decided_idx: u64,
    /// Garbage collected index.
    compacted_idx: u64,
    /// Real length of logs in the storage.
    real_log_len: u64,
}

impl<T> StateCache<T>
where
    T: Entry,
{
    pub fn new(batch_size: usize) -> Self {
        StateCache {
            batch_size,
            batched_entries: Vec::with_capacity(batch_size),
            promise: Ballot::default(),
            accepted_round: Ballot::default(),
            decided_idx: 0,
            compacted_idx: 0,
            real_log_len: 0,
        }
    }

    // Returns the index of the last accepted entry.
    fn get_accepted_idx(&self) -> u64 {
        self.compacted_idx + self.real_log_len
    }

    // Appends an entry to the end of the `batched_entries`. If the batch is full, the
    // batch is flushed and return flushed entries. Else, return None.
    fn append_entry(&mut self, entry: T) -> Option<Vec<T>> {
        self.batched_entries.push(entry);
        self.take_entries_if_batch_is_full()
    }

    // Appends entries to the end of the `batched_entries`. If the batch is full, the
    // batch is flushed and return flushed entries. Else, return None.
    fn append_entries(&mut self, entries: Vec<T>) -> Option<Vec<T>> {
        self.batched_entries.extend(entries);
        self.take_entries_if_batch_is_full()
    }

    // Return batched entries if the batch is full that need to be flushed in to storage.
    fn take_entries_if_batch_is_full(&mut self) -> Option<Vec<T>> {
        if self.batched_entries.len() >= self.batch_size {
            Some(self.take_batched_entries())
        } else {
            None
        }
    }

    // Clears the batched entries and returns the cleared entries. If the batch is empty,
    // return an empty vector.
    fn take_batched_entries(&mut self) -> Vec<T> {
        std::mem::take(&mut self.batched_entries)
    }
}

/// Internal representation of storage. Hides all complexities with the compacted index
/// such that Sequence Paxos accesses the log with the uncompacted index.
pub(crate) struct InternalStorage<I, T>
where
    I: Storage<T>,
    T: Entry,
{
    storage: I,
    state_cache: StateCache<T>,
    _t: PhantomData<T>,
}

impl<I, T> InternalStorage<I, T>
where
    I: Storage<T>,
    T: Entry,
{
    pub(crate) fn with(storage: I, batch_size: usize) -> Self {
        let mut internal_store = InternalStorage {
            storage,
            state_cache: StateCache::new(batch_size),
            _t: Default::default(),
        };
        internal_store.load_cache();
        internal_store
    }

    /// Writes the value.
    pub(crate) fn single_rollback(&mut self, value: RollbackValue<T>) {
        match value {
            RollbackValue::DecidedIdx(idx) => self
                .set_decided_idx(idx)
                .expect("storage error while trying to write decided_idx"),
            RollbackValue::AcceptedRound(b) => self
                .set_accepted_round(b)
                .expect("storage error while trying to write accepted_round"),
            RollbackValue::Log(entries) => {
                self.rollback_log(entries);
            }
            RollbackValue::Snapshot(compacted_idx, snapshot) => {
                self.rollback_snapshot(compacted_idx, snapshot);
            }
        }
    }

    /// Writes the values.
    pub(crate) fn rollback(&mut self, values: Vec<RollbackValue<T>>) {
        for value in values {
            self.single_rollback(value);
        }
    }

    pub(crate) fn rollback_and_panic(&mut self, values: Vec<RollbackValue<T>>, msg: &str) {
        for value in values {
            self.single_rollback(value);
        }
        panic!("{}", msg);
    }

    /// This function is useful to handle `StorageResult::Error`.
    /// If `result` is an error, this function tries to write the `values` and then panics with `msg`.
    /// Otherwise it returns.
    pub(crate) fn rollback_and_panic_if_err<R>(
        &mut self,
        result: &StorageResult<R>,
        values: Vec<RollbackValue<T>>,
        msg: &str,
    ) where
        R: Debug,
    {
        if result.is_err() {
            self.rollback(values);
            panic!("{}: {}", msg, result.as_ref().unwrap_err());
        }
    }

    /// Rollback the log in the storage using given log entries.
    fn rollback_log(&mut self, entries: Vec<T>) {
        self.try_trim(self.get_accepted_idx())
            .expect("storage error while trying to trim log entries before rolling back");
        self.append_entries_without_batching(entries)
            .expect("storage error while trying to rollback log entries");
    }

    /// Rollback the snapshot in the storage using given compacted_idx and snapshot.
    fn rollback_snapshot(&mut self, compacted_idx: u64, snapshot: Option<T::Snapshot>) {
        if let Some(old_snapshot) = snapshot {
            self.set_snapshot(compacted_idx, old_snapshot)
                .expect("storage error while trying to rollback snapshot");
        } else {
            self.set_compacted_idx(compacted_idx)
                .expect("storage error while trying to rollback compacted index");
            self.reset_snapshot()
                .expect("storage error while trying to reset snapshot");
        }
    }

    fn get_entry_type(
        &self,
        idx: u64,
        compacted_idx: u64,
        decided_idx: u64,
        virtual_log_len: u64,
    ) -> StorageResult<Option<IndexEntry>> {
        if idx < compacted_idx {
            Ok(Some(IndexEntry::Compacted))
        } else if idx < virtual_log_len {
            Ok(Some(IndexEntry::Entry))
        } else if idx == virtual_log_len {
            match self.get_stopsign()? {
                Some(ss) if ss.decided(decided_idx) => Ok(Some(IndexEntry::StopSign(ss.stopsign))),
                _ => Ok(None),
            }
        } else {
            Ok(None)
        }
    }

    /// Read entries in the range `r` in the log. Returns `None` if `r` is out of bounds.
    pub(crate) fn read<R>(&self, r: R) -> StorageResult<Option<Vec<LogEntry<T>>>>
    where
        R: RangeBounds<u64>,
    {
<<<<<<< HEAD
        let decided_idx = self.get_decided_idx()?;
=======
        let accepted_idx = self.get_accepted_idx();
>>>>>>> a56dc855
        let from_idx = match r.start_bound() {
            Bound::Included(i) => *i,
            Bound::Excluded(e) => *e + 1,
            Bound::Unbounded => 0,
        };
        let to_idx = match r.end_bound() {
            Bound::Included(i) => *i + 1,
            Bound::Excluded(e) => *e,
<<<<<<< HEAD
            Bound::Unbounded => self.get_accepted_idx()?,
        };
        let compacted_idx = self.get_compacted_idx()?;
        let log_len = self.state_cache.real_log_len;
        let to_type =
            match self.get_entry_type(to_idx - 1, compacted_idx, decided_idx, log_len)? {
                // use to_idx-1 when getting the entry type as to_idx is exclusive
                Some(IndexEntry::Compacted) => {
                    return Ok(Some(vec![self.create_compacted_entry(compacted_idx)?]))
                }
                Some(from_type) => from_type,
                _ => return Ok(None),
            };
        let from_type =
            match self.get_entry_type(from_idx, compacted_idx, decided_idx, log_len)? {
                Some(from_type) => from_type,
                _ => return Ok(None),
            };
        let decided_idx = self.get_decided_idx()?;
=======
            Bound::Unbounded => {
                let idx = self.get_accepted_idx();
                match self
                    .get_stopsign()
                    .expect("storage error while trying to read stopsign")
                {
                    Some(ss) if ss.decided => idx + 1,
                    _ => idx,
                }
            }
        };
        let compacted_idx = self.get_compacted_idx();
        let to_type = match self.get_entry_type(to_idx - 1, compacted_idx, accepted_idx)? {
            // use to_idx-1 when getting the entry type as to_idx is exclusive
            Some(IndexEntry::Compacted) => {
                return Ok(Some(vec![self.create_compacted_entry(compacted_idx)?]))
            }
            Some(from_type) => from_type,
            _ => return Ok(None),
        };
        let from_type = match self.get_entry_type(from_idx, compacted_idx, accepted_idx)? {
            Some(from_type) => from_type,
            _ => return Ok(None),
        };
        let decided_idx = self.get_decided_idx();
>>>>>>> a56dc855
        match (from_type, to_type) {
            (IndexEntry::Entry, IndexEntry::Entry) => {
                let from_suffix_idx = from_idx - compacted_idx;
                let to_suffix_idx = to_idx - compacted_idx;
                Ok(Some(self.create_read_log_entries_with_real_idx(
                    from_suffix_idx,
                    to_suffix_idx,
                    compacted_idx,
                    decided_idx,
                )?))
            }
            (IndexEntry::Entry, IndexEntry::StopSign(ss)) => {
                let from_suffix_idx = from_idx - compacted_idx;
                let to_suffix_idx = to_idx - compacted_idx - 1;
                let mut entries = self.create_read_log_entries_with_real_idx(
                    from_suffix_idx,
                    to_suffix_idx,
                    compacted_idx,
                    decided_idx,
                )?;
                entries.push(LogEntry::StopSign(ss));
                Ok(Some(entries))
            }
            (IndexEntry::Compacted, IndexEntry::Entry) => {
                let from_suffix_idx = 0;
                let to_suffix_idx = to_idx - compacted_idx;
                let mut entries = Vec::with_capacity((to_suffix_idx + 1) as usize);
                let compacted = self.create_compacted_entry(compacted_idx)?;
                entries.push(compacted);
                let mut e = self.create_read_log_entries_with_real_idx(
                    from_suffix_idx,
                    to_suffix_idx,
                    compacted_idx,
                    decided_idx,
                )?;
                entries.append(&mut e);
                Ok(Some(entries))
            }
            (IndexEntry::Compacted, IndexEntry::StopSign(ss)) => {
                let from_suffix_idx = 0;
                let to_suffix_idx = to_idx - compacted_idx - 1;
                let mut entries = Vec::with_capacity((to_suffix_idx + 1) as usize);
                let compacted = self.create_compacted_entry(compacted_idx)?;
                entries.push(compacted);
                let mut e = self.create_read_log_entries_with_real_idx(
                    from_suffix_idx,
                    to_suffix_idx,
                    compacted_idx,
                    decided_idx,
                )?;
                entries.append(&mut e);
                entries.push(LogEntry::StopSign(ss));
                Ok(Some(entries))
            }
            (IndexEntry::StopSign(ss), IndexEntry::StopSign(_)) => {
                Ok(Some(vec![LogEntry::StopSign(ss)]))
            }
            e => {
                unimplemented!("{}", format!("Unexpected read combination: {:?}", e))
            }
        }
    }

    fn create_read_log_entries_with_real_idx(
        &self,
        from_sfx_idx: u64,
        to_sfx_idx: u64,
        compacted_idx: u64,
        decided_idx: u64,
    ) -> StorageResult<Vec<LogEntry<T>>> {
        let entries = self
            .get_entries_with_real_idx(from_sfx_idx, to_sfx_idx)?
            .into_iter()
            .enumerate()
            .map(|(idx, e)| {
                let log_idx = idx as u64 + compacted_idx;
                if log_idx > decided_idx {
                    LogEntry::Undecided(e)
                } else {
                    LogEntry::Decided(e)
                }
            })
            .collect();
        Ok(entries)
    }

    /// Read all decided entries from `from_idx` in the log. Returns `None` if `from_idx` is out of bounds.
    pub(crate) fn read_decided_suffix(
        &self,
        from_idx: u64,
    ) -> StorageResult<Option<Vec<LogEntry<T>>>> {
        let decided_idx = self.get_decided_idx();
        if from_idx < decided_idx {
            self.read(from_idx..decided_idx)
        } else {
            Ok(None)
        }
    }

    fn create_compacted_entry(&self, compacted_idx: u64) -> StorageResult<LogEntry<T>> {
        self.storage.get_snapshot().map(|snap| match snap {
            Some(s) => LogEntry::Snapshotted(SnapshottedEntry::with(compacted_idx, s)),
            None => LogEntry::Trimmed(compacted_idx),
        })
    }

    fn load_cache(&mut self) {
        // try to load from storage
        if let Some(promise) = self
            .storage
            .get_promise()
            .expect("failed to load cache from storage")
        {
            self.state_cache.promise = promise;
            self.state_cache.decided_idx = self.storage.get_decided_idx().unwrap();
            self.state_cache.accepted_round = self
                .storage
                .get_accepted_round()
                .unwrap()
                .unwrap_or_default();
            self.state_cache.compacted_idx = self.storage.get_compacted_idx().unwrap();
            self.state_cache.real_log_len = self.storage.get_log_len().unwrap();
        }
    }

    /*** Writing ***/
    // Append entry, if the batch size is reached, flush the batch and return the actual
    // accepted index (not including the batched entries)
    pub(crate) fn append_entry_with_batching(
        &mut self,
        entry: T,
    ) -> StorageResult<Option<AcceptedMetaData<T>>> {
        let append_res = self.state_cache.append_entry(entry);
        if let Some(flushed_entries) = append_res {
            let accepted_idx = self.append_entries_without_batching(flushed_entries.clone())?;
            Ok(Some(AcceptedMetaData {
                accepted_idx,
                flushed_entries,
            }))
        } else {
            Ok(None)
        }
    }

    // Append entries in batch, if the batch size is reached, flush the batch and return the
    // accepted index and the flushed entries. If the batch size is not reached, return None.
    pub(crate) fn append_entries_with_batching(
        &mut self,
        entries: Vec<T>,
    ) -> StorageResult<Option<AcceptedMetaData<T>>> {
        let append_res = self.state_cache.append_entries(entries);
        if let Some(flushed_entries) = append_res {
            let accepted_idx = self.append_entries_without_batching(flushed_entries.clone())?;
            Ok(Some(AcceptedMetaData {
                accepted_idx,
                flushed_entries,
            }))
        } else {
            Ok(None)
        }
    }

    // Append entries in batch, if the batch size is reached, flush the batch and return the
    // accepted index. If the batch size is not reached, return None.
    pub(crate) fn append_entries_and_get_accepted_idx(
        &mut self,
        entries: Vec<T>,
    ) -> StorageResult<Option<u64>> {
        let append_res = self.state_cache.append_entries(entries);
        if let Some(flushed_entries) = append_res {
            let accepted_idx = self.append_entries_without_batching(flushed_entries)?;
            Ok(Some(accepted_idx))
        } else {
            Ok(None)
        }
    }

    pub(crate) fn flush_batch(&mut self) -> StorageResult<u64> {
        let flushed_entries = self.state_cache.take_batched_entries();
        self.append_entries_without_batching(flushed_entries)
    }

    // Append entries without batching, return the accepted index
    pub(crate) fn append_entries_without_batching(
        &mut self,
        entries: Vec<T>,
    ) -> StorageResult<u64> {
        self.state_cache.real_log_len = self.storage.append_entries(entries)?;
        Ok(self.get_accepted_idx())
    }

    pub(crate) fn append_on_decided_prefix(&mut self, entries: Vec<T>) -> StorageResult<u64> {
        let decided_idx = self.get_decided_idx();
        let compacted_idx = self.get_compacted_idx();
        self.state_cache.real_log_len = self
            .storage
            .append_on_prefix(decided_idx - compacted_idx, entries)?;
        Ok(self.get_accepted_idx())
    }

    pub(crate) fn append_on_prefix(
        &mut self,
        from_idx: u64,
        entries: Vec<T>,
    ) -> StorageResult<u64> {
        let compacted_idx = self.get_compacted_idx();
        self.state_cache.real_log_len = self
            .storage
            .append_on_prefix(from_idx - compacted_idx, entries)?;
        Ok(self.get_accepted_idx())
    }

    pub(crate) fn set_promise(&mut self, n_prom: Ballot) -> StorageResult<()> {
        self.state_cache.promise = n_prom;
        self.storage.set_promise(n_prom)
    }

    pub(crate) fn set_decided_idx(&mut self, ld: u64) -> StorageResult<()> {
        self.state_cache.decided_idx = ld;
        self.storage.set_decided_idx(ld)
    }

    pub(crate) fn get_decided_idx(&self) -> u64 {
        self.state_cache.decided_idx
    }

    pub(crate) fn set_accepted_round(&mut self, na: Ballot) -> StorageResult<()> {
        self.state_cache.accepted_round = na;
        self.storage.set_accepted_round(na)
    }

    pub(crate) fn get_accepted_round(&self) -> Ballot {
        self.state_cache.accepted_round
    }

    pub(crate) fn get_entries(&self, from: u64, to: u64) -> StorageResult<Vec<T>> {
        let compacted_idx = self.get_compacted_idx();
        self.get_entries_with_real_idx(from - compacted_idx.min(from), to - compacted_idx.min(to))
    }

    /// Get entries with real physical log indexes i.e. the index with the compacted offset.
    fn get_entries_with_real_idx(
        &self,
        from_sfx_idx: u64,
        to_sfx_idx: u64,
    ) -> StorageResult<Vec<T>> {
        self.storage.get_entries(from_sfx_idx, to_sfx_idx)
    }

    /// The length of the replicated log, as if log was never compacted.
<<<<<<< HEAD
    pub(crate) fn get_accepted_idx(&self) -> StorageResult<u64> {
        let compacted_idx = self.storage.get_compacted_idx()?;
        let mut log_len = self.get_real_log_len()?;
        if let Some(_) = self.get_stopsign()? {
            log_len += 1;
        }
        Ok(compacted_idx + log_len)
    }

    /// The length of the physical log, which can get smaller with compaction
    fn get_real_log_len(&self) -> StorageResult<u64> {
        self.storage.get_log_len()
=======
    pub(crate) fn get_accepted_idx(&self) -> u64 {
        self.state_cache.get_accepted_idx()
>>>>>>> a56dc855
    }

    pub(crate) fn get_suffix(&self, from: u64) -> StorageResult<Vec<T>> {
        let compacted_idx = self.get_compacted_idx();
        self.storage.get_suffix(from - compacted_idx.min(from))
    }

    pub(crate) fn get_promise(&self) -> Ballot {
        self.state_cache.promise
    }

    pub(crate) fn set_stopsign(&mut self, s: StopSignEntry) -> StorageResult<()> {
        self.storage.set_stopsign(s)
    }

    pub(crate) fn get_stopsign(&self) -> StorageResult<Option<StopSignEntry>> {
        self.storage.get_stopsign()
    }

    pub(crate) fn create_snapshot(&mut self, compact_idx: u64) -> StorageResult<T::Snapshot> {
        let compacted_idx = self.get_compacted_idx();
        let entries = self.storage.get_entries(0, compact_idx - compacted_idx)?;
        let delta = T::Snapshot::create(entries.as_slice());
        match self.storage.get_snapshot()? {
            Some(mut s) => {
                s.merge(delta);
                Ok(s)
            }
            None => Ok(delta),
        }
    }

    pub(crate) fn get_snapshot(&self) -> StorageResult<Option<T::Snapshot>> {
        self.storage.get_snapshot()
    }

    pub(crate) fn create_diff_snapshot(
        &mut self,
        from_idx: u64,
        to_idx: u64,
    ) -> StorageResult<SnapshotType<T>> {
        if self.get_compacted_idx() >= from_idx {
            Ok(SnapshotType::Complete(self.create_snapshot(to_idx)?))
        } else {
            let diff_entries = self.get_entries(from_idx, to_idx)?;
            Ok(SnapshotType::Delta(T::Snapshot::create(
                diff_entries.as_slice(),
            )))
        }
    }

    pub(crate) fn reset_snapshot(&mut self) -> StorageResult<()> {
        self.storage.set_snapshot(None)
    }

    /// This operation is atomic, but non-reversible after completion
    pub(crate) fn set_snapshot(&mut self, idx: u64, snapshot: T::Snapshot) -> StorageResult<()> {
        let old_compacted_idx = self.get_compacted_idx();
        let old_snapshot = self.storage.get_snapshot()?;
        if idx > old_compacted_idx {
            self.set_compacted_idx(idx)?;
            if let Err(e) = self.storage.set_snapshot(Some(snapshot)) {
                self.set_compacted_idx(old_compacted_idx)?;
                return Err(e);
            }
            let old_log_len = self.state_cache.real_log_len;
            if let Err(e) = self.storage.trim(idx - old_compacted_idx) {
                self.set_compacted_idx(old_compacted_idx)?;
                self.storage.set_snapshot(old_snapshot)?;
                return Err(e);
            }
            self.state_cache.real_log_len =
                old_log_len - (idx - old_compacted_idx).min(old_log_len);
        }
        Ok(())
    }

    pub(crate) fn merge_snapshot(&mut self, idx: u64, delta: T::Snapshot) -> StorageResult<()> {
        let log_len = self.state_cache.real_log_len;
        let mut snapshot = if let Some(snap) = self.storage.get_snapshot()? {
            snap
        } else {
            self.create_snapshot(log_len)?
        };
        snapshot.merge(delta);
        self.set_snapshot(idx, snapshot)
    }

    pub(crate) fn try_trim(&mut self, idx: u64) -> StorageResult<()> {
        let compacted_idx = self.get_compacted_idx();
        if idx <= compacted_idx {
            Ok(()) // already trimmed or snapshotted this index.
        } else {
            let decided_idx = self.get_decided_idx();
            if idx <= decided_idx {
                self.set_compacted_idx(idx)?;
                if let Err(e) = self.storage.trim(idx - compacted_idx) {
                    self.set_compacted_idx(compacted_idx)?;
                    Err(e)
                } else {
                    self.state_cache.real_log_len = self.storage.get_log_len()?;
                    Ok(())
                }
            } else {
                Err(CompactionErr::UndecidedIndex(decided_idx))?
            }
        }
    }

    pub(crate) fn set_compacted_idx(&mut self, idx: u64) -> StorageResult<()> {
        self.state_cache.compacted_idx = idx;
        self.storage.set_compacted_idx(idx)
    }

    pub(crate) fn get_compacted_idx(&self) -> u64 {
        self.state_cache.compacted_idx
    }

    pub(crate) fn try_snapshot(&mut self, snapshot_idx: Option<u64>) -> StorageResult<()> {
        let decided_idx = self.get_decided_idx();
        let idx = match snapshot_idx {
            Some(i) => {
                if i <= decided_idx {
                    i
                } else {
                    Err(CompactionErr::UndecidedIndex(decided_idx))?
                }
            }
            None => decided_idx,
        };
        if idx > self.get_compacted_idx() {
            let snapshot = self.create_snapshot(idx)?;
            self.set_snapshot(idx, snapshot)?;
        }
        Ok(())
    }
}<|MERGE_RESOLUTION|>--- conflicted
+++ resolved
@@ -214,6 +214,8 @@
     compacted_idx: u64,
     /// Real length of logs in the storage.
     real_log_len: u64,
+    /// Stopsign entry.
+    stopsign: Option<StopSignEntry>,
 }
 
 impl<T> StateCache<T>
@@ -229,12 +231,17 @@
             decided_idx: 0,
             compacted_idx: 0,
             real_log_len: 0,
+            stopsign: None,
         }
     }
 
     // Returns the index of the last accepted entry.
     fn get_accepted_idx(&self) -> u64 {
-        self.compacted_idx + self.real_log_len
+        let mut idx = self.compacted_idx + self.real_log_len;
+        if self.stopsign.is_some() {
+            idx += 1;
+        }
+        idx
     }
 
     // Appends an entry to the end of the `batched_entries`. If the batch is full, the
@@ -368,7 +375,6 @@
         &self,
         idx: u64,
         compacted_idx: u64,
-        decided_idx: u64,
         virtual_log_len: u64,
     ) -> StorageResult<Option<IndexEntry>> {
         if idx < compacted_idx {
@@ -376,9 +382,12 @@
         } else if idx < virtual_log_len {
             Ok(Some(IndexEntry::Entry))
         } else if idx == virtual_log_len {
-            match self.get_stopsign()? {
-                Some(ss) if ss.decided(decided_idx) => Ok(Some(IndexEntry::StopSign(ss.stopsign))),
-                _ => Ok(None),
+            match self.get_stopsign() {
+                Some(ss) => Ok(Some(IndexEntry::StopSign(ss.stopsign))),
+                _ => {
+                    println!("HELLLOOO");
+                    Ok(None)
+                }
             }
         } else {
             Ok(None)
@@ -390,11 +399,6 @@
     where
         R: RangeBounds<u64>,
     {
-<<<<<<< HEAD
-        let decided_idx = self.get_decided_idx()?;
-=======
-        let accepted_idx = self.get_accepted_idx();
->>>>>>> a56dc855
         let from_idx = match r.start_bound() {
             Bound::Included(i) => *i,
             Bound::Excluded(e) => *e + 1,
@@ -403,53 +407,29 @@
         let to_idx = match r.end_bound() {
             Bound::Included(i) => *i + 1,
             Bound::Excluded(e) => *e,
-<<<<<<< HEAD
-            Bound::Unbounded => self.get_accepted_idx()?,
-        };
-        let compacted_idx = self.get_compacted_idx()?;
-        let log_len = self.state_cache.real_log_len;
-        let to_type =
-            match self.get_entry_type(to_idx - 1, compacted_idx, decided_idx, log_len)? {
-                // use to_idx-1 when getting the entry type as to_idx is exclusive
-                Some(IndexEntry::Compacted) => {
-                    return Ok(Some(vec![self.create_compacted_entry(compacted_idx)?]))
-                }
-                Some(from_type) => from_type,
-                _ => return Ok(None),
-            };
-        let from_type =
-            match self.get_entry_type(from_idx, compacted_idx, decided_idx, log_len)? {
-                Some(from_type) => from_type,
-                _ => return Ok(None),
-            };
-        let decided_idx = self.get_decided_idx()?;
-=======
-            Bound::Unbounded => {
-                let idx = self.get_accepted_idx();
-                match self
-                    .get_stopsign()
-                    .expect("storage error while trying to read stopsign")
-                {
-                    Some(ss) if ss.decided => idx + 1,
-                    _ => idx,
-                }
-            }
+            Bound::Unbounded => self.get_accepted_idx(),
         };
         let compacted_idx = self.get_compacted_idx();
-        let to_type = match self.get_entry_type(to_idx - 1, compacted_idx, accepted_idx)? {
+        let log_len = self.state_cache.real_log_len + self.state_cache.compacted_idx;
+        let to_type = match self.get_entry_type(to_idx - 1, compacted_idx, log_len)? {
             // use to_idx-1 when getting the entry type as to_idx is exclusive
             Some(IndexEntry::Compacted) => {
                 return Ok(Some(vec![self.create_compacted_entry(compacted_idx)?]))
             }
             Some(from_type) => from_type,
-            _ => return Ok(None),
+            x => {
+                println!("TO {:?}", x);
+                return Ok(None);
+            }
         };
-        let from_type = match self.get_entry_type(from_idx, compacted_idx, accepted_idx)? {
+        let from_type = match self.get_entry_type(from_idx, compacted_idx, log_len)? {
             Some(from_type) => from_type,
-            _ => return Ok(None),
+            x => {
+                println!("TO {:?}", x);
+                return Ok(None);
+            }
         };
         let decided_idx = self.get_decided_idx();
->>>>>>> a56dc855
         match (from_type, to_type) {
             (IndexEntry::Entry, IndexEntry::Entry) => {
                 let from_suffix_idx = from_idx - compacted_idx;
@@ -572,6 +552,7 @@
                 .unwrap_or_default();
             self.state_cache.compacted_idx = self.storage.get_compacted_idx().unwrap();
             self.state_cache.real_log_len = self.storage.get_log_len().unwrap();
+            self.state_cache.stopsign = self.storage.get_stopsign().unwrap();
         }
     }
 
@@ -700,23 +681,8 @@
     }
 
     /// The length of the replicated log, as if log was never compacted.
-<<<<<<< HEAD
-    pub(crate) fn get_accepted_idx(&self) -> StorageResult<u64> {
-        let compacted_idx = self.storage.get_compacted_idx()?;
-        let mut log_len = self.get_real_log_len()?;
-        if let Some(_) = self.get_stopsign()? {
-            log_len += 1;
-        }
-        Ok(compacted_idx + log_len)
-    }
-
-    /// The length of the physical log, which can get smaller with compaction
-    fn get_real_log_len(&self) -> StorageResult<u64> {
-        self.storage.get_log_len()
-=======
     pub(crate) fn get_accepted_idx(&self) -> u64 {
         self.state_cache.get_accepted_idx()
->>>>>>> a56dc855
     }
 
     pub(crate) fn get_suffix(&self, from: u64) -> StorageResult<Vec<T>> {
@@ -729,11 +695,12 @@
     }
 
     pub(crate) fn set_stopsign(&mut self, s: StopSignEntry) -> StorageResult<()> {
+        self.state_cache.stopsign = Some(s.clone());
         self.storage.set_stopsign(s)
     }
 
-    pub(crate) fn get_stopsign(&self) -> StorageResult<Option<StopSignEntry>> {
-        self.storage.get_stopsign()
+    pub(crate) fn get_stopsign(&self) -> Option<StopSignEntry> {
+        self.state_cache.stopsign.clone()
     }
 
     pub(crate) fn create_snapshot(&mut self, compact_idx: u64) -> StorageResult<T::Snapshot> {
