--- conflicted
+++ resolved
@@ -1,19 +1,13 @@
-<<<<<<< HEAD
+use crate::utils::hocon_kv::{CONFIG_ID, LOG_FILE_PATH, PID};
 use crate::utils::logger::create_logger;
-=======
-use crate::utils::hocon_kv::{CONFIG_ID, PID};
->>>>>>> b58f459c
 use crate::{
     leader_election::*,
     messages::*,
     storage::{Entry, PaxosState, Sequence, StopSign, Storage},
     util::PromiseMetaData,
 };
-<<<<<<< HEAD
+use hocon::Hocon;
 use slog::{debug, info, trace, Logger};
-=======
-use hocon::Hocon;
->>>>>>> b58f459c
 use std::{fmt::Debug, sync::Arc};
 
 const BUFFER_SIZE: usize = 100000;
@@ -89,6 +83,8 @@
     /// * `peers` - The `pid`s of the other replicas in the configuration.
     /// * `storage` - Implementation of a storage used to store the messages.
     /// * `skip_prepare_use_leader` - Initial leader of the cluster. Could be used in combination with reconfiguration to skip the prepare phase in the new configuration.
+    /// * `logger` - Used for logging events of OmniPaxos.
+    /// * `log_file_path` - Path where the default logger logs events.
     pub fn with(
         config_id: u32,
         pid: u64,
@@ -96,6 +92,7 @@
         storage: Storage<R, S, P>,
         skip_prepare_use_leader: Option<Leader<R>>, // skipped prepare phase with the following leader event
         logger: Option<Logger>,
+        log_file_path: Option<&str>,
     ) -> Paxos<R, S, P> {
         let num_nodes = &peers.len() + 1;
         let majority = num_nodes / 2 + 1;
@@ -126,7 +123,9 @@
             }
         };
 
-        let l = logger.unwrap_or_else(|| create_logger(format!("logs/paxos_{}.log", pid).as_str()));
+        let l = logger.unwrap_or_else(|| {
+            create_logger(log_file_path.unwrap_or(format!("logs/paxos_{}.log", pid).as_str()))
+        });
 
         info!(l, "Paxos component pid: {} created!", pid);
 
@@ -152,7 +151,6 @@
             latest_accepted_meta: None,
             outgoing: Vec::with_capacity(BUFFER_SIZE),
             num_nodes,
-            // log,
             disconnected_peers: vec![],
             logger: l,
         };
@@ -166,12 +164,14 @@
     /// * `peers` - The `pid`s of the other replicas in the configuration.
     /// * `storage` - Implementation of a storage used to store the messages.
     /// * `skip_prepare_use_leader` - Initial leader of the cluster. Could be used in combination with reconfiguration to skip the prepare phase in the new configuration.
+    /// * `logger` - Used for logging events of OmniPaxos.
     pub fn with_hocon(
         &self,
         cfg: &Hocon,
         peers: Vec<u64>,
         storage: Storage<R, S, P>,
         skip_prepare_use_leader: Option<Leader<R>>,
+        logger: Option<Logger>,
     ) -> Paxos<R, S, P> {
         Paxos::<R, S, P>::with(
             cfg[CONFIG_ID].as_i64().expect("Failed to load config ID") as u32,
@@ -179,6 +179,13 @@
             peers,
             storage,
             skip_prepare_use_leader,
+            logger,
+            Option::from(
+                cfg[LOG_FILE_PATH]
+                    .as_string()
+                    .expect("Failed to load log file path")
+                    .as_str(),
+            ),
         )
     }
 
