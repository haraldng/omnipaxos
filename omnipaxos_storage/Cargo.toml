[package]
name = "omnipaxos_storage"
version = "0.2.2"
authors = ["Harald Ng <hng@kth.se>"]
edition = "2021"
description = "Storage implementations for OmniPaxos."
readme = "README.md"
license = "Apache-2.0"
repository = "https://github.com/haraldng/omnipaxos"
homepage = "https://omnipaxos.com/"

[package.metadata.docs.rs]
all-features = true
rustdoc-args = ["--cfg", "docsrs"]

[dependencies]
<<<<<<< HEAD
omnipaxos = { version = "0.2.1", path = "../omnipaxos", features = ["serde"] }
=======
omnipaxos = { version = "0.2.2", path = "../omnipaxos", features = ["serde"] }
sled = { version = "0.34.7" }
>>>>>>> 0e339a25
serde = { version = "1.0", features = ["derive"] }
bincode = "1.3.3"
zerocopy = "0.6.1"
rocksdb = "0.21.0"
[profile.release]
lto = true<|MERGE_RESOLUTION|>--- conflicted
+++ resolved
@@ -14,12 +14,7 @@
 rustdoc-args = ["--cfg", "docsrs"]
 
 [dependencies]
-<<<<<<< HEAD
-omnipaxos = { version = "0.2.1", path = "../omnipaxos", features = ["serde"] }
-=======
 omnipaxos = { version = "0.2.2", path = "../omnipaxos", features = ["serde"] }
-sled = { version = "0.34.7" }
->>>>>>> 0e339a25
 serde = { version = "1.0", features = ["derive"] }
 bincode = "1.3.3"
 zerocopy = "0.6.1"
