--- conflicted
+++ resolved
@@ -316,34 +316,22 @@
         self.get_entries(from, self.commitlog.next_offset())
     }
 
-<<<<<<< HEAD
-    fn get_promise(&self) -> Option<Ballot> {
-=======
-    fn get_promise(&self) -> StorageResult<Ballot> {
->>>>>>> b3d00c64
+    fn get_promise(&self) -> StorageResult<Option<Ballot>> {
         #[cfg(feature = "rocksdb")]
         {
             let promised = self.rocksdb.get(NPROM)?;
             match promised {
                 Some(prom_bytes) => {
-<<<<<<< HEAD
-                    let b_store = BallotStorage::read_from(prom_bytes.as_slice())
-                        .expect("Failed to deserialize the promised ballot");
-                    Some(Ballot::with(b_store.n, b_store.priority, b_store.pid))
-                }
-                None => Some(Ballot::default()),
-=======
                     let b_store =
                         BallotStorage::read_from(prom_bytes.as_slice()).ok_or(ErrHelper {})?;
-                    Ok(Ballot::with(
+                    Ok(Some(Ballot::with(
                         b_store.config_id,
                         b_store.n,
                         b_store.priority,
                         b_store.pid,
-                    ))
+                    )))
                 }
                 None => Ok(Ballot::default()),
->>>>>>> b3d00c64
             }
         }
         #[cfg(feature = "sled")]
@@ -351,24 +339,16 @@
             let promised = self.sled.get(NPROM)?;
             match promised {
                 Some(prom_bytes) => {
-<<<<<<< HEAD
-                    let b_store = BallotStorage::read_from(prom_bytes.as_ref())
-                        .expect("Failed to deserialize the promised ballot");
-                    Some(Ballot::with(b_store.n, b_store.priority, b_store.pid))
-                }
-                None => Some(Ballot::default()),
-=======
                     let b_store =
                         BallotStorage::read_from(prom_bytes.as_ref()).ok_or(ErrHelper {})?;
-                    Ok(Ballot::with(
+                    Ok(Some(Ballot::with(
                         b_store.config_id,
                         b_store.n,
                         b_store.priority,
                         b_store.pid,
-                    ))
+                    )))
                 }
-                None => Ok(Ballot::default()),
->>>>>>> b3d00c64
+                None => Ok(Some(Ballot::default())),
             }
         }
     }
@@ -419,34 +399,22 @@
         Ok(())
     }
 
-<<<<<<< HEAD
-    fn get_accepted_round(&self) -> Option<Ballot> {
-=======
-    fn get_accepted_round(&self) -> StorageResult<Ballot> {
->>>>>>> b3d00c64
+    fn get_accepted_round(&self) -> StorageResult<Option<Ballot>> {
         #[cfg(feature = "rocksdb")]
         {
             let accepted = self.rocksdb.get(ACC)?;
             match accepted {
                 Some(acc_bytes) => {
-<<<<<<< HEAD
-                    let b_store = BallotStorage::read_from(acc_bytes.as_slice())
-                        .expect("Failed to deserialize the accepted ballot");
-                    Some(Ballot::with(b_store.n, b_store.priority, b_store.pid))
-                }
-                None => Some(Ballot::default()),
-=======
                     let b_store =
                         BallotStorage::read_from(acc_bytes.as_slice()).ok_or(ErrHelper {})?;
-                    Ok(Ballot::with(
+                    Ok(Some(Ballot::with(
                         b_store.config_id,
                         b_store.n,
                         b_store.priority,
                         b_store.pid,
-                    ))
+                    )))
                 }
-                None => Ok(Ballot::default()),
->>>>>>> b3d00c64
+                None => Ok(Some(Ballot::default())),
             }
         }
         #[cfg(feature = "sled")]
@@ -454,24 +422,16 @@
             let accepted = self.sled.get(ACC)?;
             match accepted {
                 Some(acc_bytes) => {
-<<<<<<< HEAD
-                    let b_store = BallotStorage::read_from(acc_bytes.as_bytes())
-                        .expect("Failed to deserialize the accepted ballot");
-                    Some(Ballot::with(b_store.n, b_store.priority, b_store.pid))
-                }
-                None => Some(Ballot::default()),
-=======
                     let b_store =
                         BallotStorage::read_from(acc_bytes.as_bytes()).ok_or(ErrHelper {})?;
-                    Ok(Ballot::with(
+                    Ok(Some(Ballot::with(
                         b_store.config_id,
                         b_store.n,
                         b_store.priority,
                         b_store.pid,
-                    ))
+                    )))
                 }
-                None => Ok(Ballot::default()),
->>>>>>> b3d00c64
+                None => Ok(Some(Ballot::default())),
             }
         }
     }
