#[cfg(all(feature = "rocksdb", feature = "sled"))]
compile_error!("Cannot enable features \"rocksdb\" and \"sled\" at the same time");

use commitlog::{
    message::{MessageBuf, MessageSet},
    CommitLog, LogOptions, ReadLimit,
};
use omnipaxos::{
    ballot_leader_election::Ballot,
<<<<<<< HEAD
    storage::{Entry, StopSign, StopSignEntry, Storage},
    ClusterConfig,
=======
    storage::{Entry, StopSign, StopSignEntry, Storage, StorageResult},
>>>>>>> 6a18806e
};
use serde::{Deserialize, Serialize};
use std::{iter::FromIterator, marker::PhantomData};
use zerocopy::{AsBytes, FromBytes};

#[cfg(feature = "rocksdb")]
use rocksdb::{Options, DB};
#[cfg(feature = "sled")]
use sled::{Config, Db};

const DEFAULT: &str = "/default_storage/";
const COMMITLOG: &str = "/commitlog/";
const DATABASE: &str = "/database/";
const NPROM: &[u8] = b"NPROM";
const ACC: &[u8] = b"ACC";
const DECIDE: &[u8] = b"DECIDE";
const TRIM: &[u8] = b"TRIM";
const STOPSIGN: &[u8] = b"STOPSIGN";
const SNAPSHOT: &[u8] = b"SNAPSHOT";

/// Wrapper struct that represents a `Ballot` type. Implements AsBytes and FromBytes.
#[repr(packed)]
#[derive(Clone, Copy, AsBytes, FromBytes, Serialize, Deserialize)]
struct BallotStorage {
    config_id: u32,
    n: u32,
    priority: u32,
    pid: u64,
}

impl BallotStorage {
    fn with(b: Ballot) -> Self {
        BallotStorage {
            config_id: b.config_id,
            n: b.n,
            priority: b.priority,
            pid: b.pid,
        }
    }
}

/// Wrapper struct that represents a `StopSignEntry` type. Implements Serialize and Deserialize.
#[derive(Clone, Serialize, Deserialize)]
struct StopSignEntryStorage {
    ss: StopSignStorage,
    decided: bool,
}

impl StopSignEntryStorage {
    fn with(ss_entry: StopSignEntry) -> Self {
        StopSignEntryStorage {
            ss: StopSignStorage::with(ss_entry.stopsign),
            decided: ss_entry.decided,
        }
    }
}

/// Wrapper struct that represents a `StopSign` type. Implements Serialize and Deserialize.
#[derive(Clone, Serialize, Deserialize)]
struct StopSignStorage {
    configuration_id: u32,
    nodes: Vec<u64>,
    initial_leader: Option<BallotStorage>,
    metadata: Option<Vec<u8>>,
}

impl StopSignStorage {
    fn with(ss: StopSign) -> Self {
        StopSignStorage {
            configuration_id: ss.next_config.configuration_id,
            nodes: ss.next_config.nodes,
            initial_leader: ss.next_config.initial_leader.map(BallotStorage::with),
            metadata: ss.metadata,
        }
    }
}

// Configuration for `PersistentStorage`.
/// # Fields
/// * `path`: Path to the Commitlog and state storage
/// * `commitlog_options`: Options for the Commitlog
/// * `rocksdb_options` : Options for the rocksDB store, must be enabled
/// * `sled_options` : Options for the sled store, enabled by default
pub struct PersistentStorageConfig {
    path: Option<String>,
    commitlog_options: LogOptions,
    #[cfg(feature = "rocksdb")]
    rocksdb_options: Options,
    #[cfg(feature = "sled")]
    sled_options: Config,
}

impl PersistentStorageConfig {
    /// Returns the current path to the persistent storage.
    pub fn get_path(&self) -> Option<&String> {
        self.path.as_ref()
    }

    /// Sets the path to the persistent storage.
    pub fn set_path(&mut self, path: String) {
        self.path = Some(path);
    }

    /// Returns the options for the Commitlog.
    pub fn get_commitlog_options(&self) -> LogOptions {
        self.commitlog_options.clone()
    }

    /// Sets the options for the Commitlog.
    pub fn set_commitlog_options(&mut self, commitlog_opts: LogOptions) {
        self.commitlog_options = commitlog_opts;
    }

    #[cfg(feature = "rocksdb")]
    /// Returns the options for the rocksDB store.
    pub fn get_database_options(&self) -> Options {
        self.rocksdb_options.clone()
    }

    #[cfg(feature = "rocksdb")]
    /// Sets the options for the rocksDB store.
    pub fn set_database_options(&mut self, opts: Options) {
        self.rocksdb_options = opts;
    }

    #[cfg(feature = "sled")]
    /// Returns the options for the sled store.
    pub fn get_database_options(&self) -> Config {
        self.sled_options.clone()
    }

    #[cfg(feature = "sled")]
    /// Sets the options for the sled store.
    pub fn set_database_options(&mut self, opts: Config) {
        self.sled_options = opts;
    }

    #[cfg(feature = "rocksdb")]
    /// Creates a configuration for `PersistentStorage` with the given path and options for Commitlog and rocksDB
    pub fn with(path: String, commitlog_options: LogOptions, rocksdb_options: Options) -> Self {
        Self {
            path: Some(path),
            commitlog_options,
            rocksdb_options,
        }
    }

    #[cfg(feature = "sled")]
    /// Creates a configuration for `PersistentStorage` with the given path and options for Commitlog and sled
    pub fn with(path: String, commitlog_options: LogOptions, sled_options: Config) -> Self {
        Self {
            path: Some(path),
            commitlog_options,
            sled_options,
        }
    }
}

impl Default for PersistentStorageConfig {
    fn default() -> Self {
        let commitlog_options = LogOptions::new(format!("{DEFAULT}{COMMITLOG}"));

        Self {
            path: Some(DEFAULT.to_string()),
            commitlog_options,
            #[cfg(feature = "rocksdb")]
            rocksdb_options: {
                let mut opts = Options::default();
                opts.create_if_missing(true);
                opts
            },
            #[cfg(feature = "sled")]
            sled_options: Config::new(),
        }
    }
}

/// A persistent storage implementation, lets sequence paxos write the log
/// and current state to disk. Log entries are serialized and de-serialized
/// into slice of bytes when read or written from the log.
pub struct PersistentStorage<T>
where
    T: Entry,
{
    /// Disk-based commit log for entries
    commitlog: CommitLog,
    /// The path to the directory containing a commitlog
    log_path: String,
    /// Local RocksDB key-value store, must be enabled as a feature
    #[cfg(feature = "rocksdb")]
    rocksdb: DB,
    /// Local sled key-value store, enabled by default
    #[cfg(feature = "sled")]
    sled: Db,
    /// A placeholder for the T: Entry
    t: PhantomData<T>,
}

impl<T: Entry> PersistentStorage<T> {
    /// Creates or opens an existing storage
    pub fn open(storage_config: PersistentStorageConfig) -> Self {
        let path = storage_config.path.expect("No path found in config");

        let commitlog =
            CommitLog::new(storage_config.commitlog_options).expect("Failed to create Commitlog");

        Self {
            commitlog,
            log_path: format!("{path}{COMMITLOG}"),
            #[cfg(feature = "rocksdb")]
            rocksdb: {
                DB::open(&storage_config.rocksdb_options, format!("{path}{DATABASE}"))
                    .expect("Failed to create rocksDB database")
            },
            #[cfg(feature = "sled")]
            sled: {
                let opts = storage_config
                    .sled_options
                    .path(format!("{path}{DATABASE}"));
                Config::open(&opts).expect("Failed to create sled database")
            },
            t: PhantomData::default(),
        }
    }

    /// Creates a new storage instance, panics if a commitlog or rocksDB/sled instance exists in the given path
    pub fn new(storage_config: PersistentStorageConfig) -> Self {
        let path = storage_config
            .path
            .as_ref()
            .expect("No path found in config");

        std::fs::metadata(format!("{path}{COMMITLOG}")).expect_err(&format!(
            "Cannot create new instance, commitlog already exists in {}",
            path
        ));
        std::fs::metadata(format!("{path}{DATABASE}")).expect_err(&format!(
            "Cannot create new instance, database already exists in {}",
            path
        ));

        Self::open(storage_config)
    }
}

/// An error returning the proposal that was failed due to that the current configuration is stopped.
#[derive(Copy, Clone, Debug)]
pub struct ErrHelper {}
impl std::error::Error for ErrHelper {}
impl std::fmt::Display for ErrHelper {
    fn fmt(&self, f: &mut std::fmt::Formatter<'_>) -> std::fmt::Result {
        std::fmt::Debug::fmt(self, f)
    }
}

impl<T> Storage<T> for PersistentStorage<T>
where
    T: Entry + Serialize + for<'a> Deserialize<'a>,
    T::Snapshot: Serialize + for<'a> Deserialize<'a>,
{
    fn append_entry(&mut self, entry: T) -> StorageResult<u64> {
        let entry_bytes = bincode::serialize(&entry)?;
        let offset = self.commitlog.append_msg(entry_bytes)?;
        self.commitlog.flush()?; // ensure durable writes
        Ok(offset + 1) // +1 as commitlog returns the offset the entry was appended at, while we should return the index that the entry got in the log.
    }

    fn append_entries(&mut self, entries: Vec<T>) -> StorageResult<u64> {
        let mut serialized = vec![];
        for entry in entries {
            serialized.push(bincode::serialize(&entry)?)
        }
        let offset = self
            .commitlog
            .append(&mut MessageBuf::from_iter(serialized))?;
        self.commitlog.flush()?; // ensure durable writes
        Ok(offset.first() + offset.len() as u64)
    }

    fn append_on_prefix(&mut self, from_idx: u64, entries: Vec<T>) -> StorageResult<u64> {
        if from_idx > 0 && from_idx < self.get_log_len()? {
            self.commitlog.truncate(from_idx)?;
        }
        self.append_entries(entries)
    }

    fn get_entries(&self, from: u64, to: u64) -> StorageResult<Vec<T>> {
        // Check if the commit log has entries up to the requested endpoint.
        if to > self.commitlog.next_offset() || from >= to {
            return Ok(vec![]); // Do an early return
        }

        let buffer = self.commitlog.read(from, ReadLimit::default())?;
        let mut entries = Vec::<T>::with_capacity((to - from) as usize);
        let mut iter = buffer.iter();
        for _ in from..to {
            let msg = iter.next().ok_or(ErrHelper {})?;
            entries.push(bincode::deserialize(msg.payload())?);
        }
        Ok(entries)
    }

    fn get_log_len(&self) -> StorageResult<u64> {
        Ok(self.commitlog.next_offset())
    }

    fn get_suffix(&self, from: u64) -> StorageResult<Vec<T>> {
        self.get_entries(from, self.commitlog.next_offset())
    }

    fn get_promise(&self) -> StorageResult<Option<Ballot>> {
        #[cfg(feature = "rocksdb")]
        {
            let promised = self.rocksdb.get(NPROM)?;
            match promised {
                Some(prom_bytes) => {
                    let b_store =
                        BallotStorage::read_from(prom_bytes.as_slice()).ok_or(ErrHelper {})?;
                    Ok(Some(Ballot::with(
                        b_store.config_id,
                        b_store.n,
                        b_store.priority,
                        b_store.pid,
                    )))
                }
                None => Ok(Ballot::default()),
            }
        }
        #[cfg(feature = "sled")]
        {
            let promised = self.sled.get(NPROM)?;
            match promised {
                Some(prom_bytes) => {
                    let b_store =
                        BallotStorage::read_from(prom_bytes.as_ref()).ok_or(ErrHelper {})?;
                    Ok(Some(Ballot::with(
                        b_store.config_id,
                        b_store.n,
                        b_store.priority,
                        b_store.pid,
                    )))
                }
                None => Ok(Some(Ballot::default())),
            }
        }
    }

    fn set_promise(&mut self, n_prom: Ballot) -> StorageResult<()> {
        let ballot_store = BallotStorage::with(n_prom);
        let prom_bytes = ballot_store.as_bytes();
        #[cfg(feature = "rocksdb")]
        {
            self.rocksdb.put(NPROM, prom_bytes)?;
        }
        #[cfg(feature = "sled")]
        {
            self.sled.insert(NPROM, prom_bytes)?;
        }
        Ok(())
    }

    fn get_decided_idx(&self) -> StorageResult<u64> {
        #[cfg(feature = "rocksdb")]
        {
            let decided = self.rocksdb.get(DECIDE)?;
            match decided {
                Some(ld_bytes) => Ok(u64::read_from(ld_bytes.as_slice()).ok_or(ErrHelper {})?),
                None => Ok(0),
            }
        }
        #[cfg(feature = "sled")]
        {
            let decided = self.sled.get(DECIDE)?;
            match decided {
                Some(ld_bytes) => Ok(u64::read_from(ld_bytes.as_bytes()).ok_or(ErrHelper {})?),
                None => Ok(0),
            }
        }
    }

    fn set_decided_idx(&mut self, ld: u64) -> StorageResult<()> {
        let ld_bytes = u64::as_bytes(&ld);
        #[cfg(feature = "rocksdb")]
        {
            self.rocksdb.put(DECIDE, ld_bytes)?;
        }
        #[cfg(feature = "sled")]
        {
            self.sled.insert(DECIDE, ld_bytes)?;
        }
        Ok(())
    }

    fn get_accepted_round(&self) -> StorageResult<Option<Ballot>> {
        #[cfg(feature = "rocksdb")]
        {
            let accepted = self.rocksdb.get(ACC)?;
            match accepted {
                Some(acc_bytes) => {
                    let b_store =
                        BallotStorage::read_from(acc_bytes.as_slice()).ok_or(ErrHelper {})?;
                    Ok(Some(Ballot::with(
                        b_store.config_id,
                        b_store.n,
                        b_store.priority,
                        b_store.pid,
                    )))
                }
                None => Ok(Some(Ballot::default())),
            }
        }
        #[cfg(feature = "sled")]
        {
            let accepted = self.sled.get(ACC)?;
            match accepted {
                Some(acc_bytes) => {
                    let b_store =
                        BallotStorage::read_from(acc_bytes.as_bytes()).ok_or(ErrHelper {})?;
                    Ok(Some(Ballot::with(
                        b_store.config_id,
                        b_store.n,
                        b_store.priority,
                        b_store.pid,
                    )))
                }
                None => Ok(Some(Ballot::default())),
            }
        }
    }

    fn set_accepted_round(&mut self, na: Ballot) -> StorageResult<()> {
        let ballot_store = BallotStorage::with(na);
        let acc_bytes = ballot_store.as_bytes();
        #[cfg(feature = "rocksdb")]
        {
            self.rocksdb.put(ACC, acc_bytes)?;
        }
        #[cfg(feature = "sled")]
        {
            self.sled.insert(ACC, acc_bytes)?;
        }
        Ok(())
    }

    fn get_compacted_idx(&self) -> StorageResult<u64> {
        #[cfg(feature = "rocksdb")]
        {
            let trim = self.rocksdb.get(TRIM)?;
            match trim {
                Some(trim_bytes) => Ok(u64::read_from(trim_bytes.as_slice()).ok_or(ErrHelper {})?),
                None => Ok(0),
            }
        }
        #[cfg(feature = "sled")]
        {
            let trim = self.sled.get(TRIM)?;
            match trim {
                Some(trim_bytes) => Ok(u64::read_from(trim_bytes.as_bytes()).ok_or(ErrHelper {})?),
                None => Ok(0),
            }
        }
    }

    fn set_compacted_idx(&mut self, trimmed_idx: u64) -> StorageResult<()> {
        let trim_bytes = u64::as_bytes(&trimmed_idx);
        #[cfg(feature = "rocksdb")]
        {
            self.rocksdb.put(TRIM, trim_bytes)?;
        }
        #[cfg(feature = "sled")]
        {
            self.sled.insert(TRIM, trim_bytes)?;
        }
        Ok(())
    }

    fn get_stopsign(&self) -> StorageResult<Option<StopSignEntry>> {
        #[cfg(feature = "rocksdb")]
        {
            let stopsign = self.rocksdb.get(STOPSIGN)?;
            match stopsign {
                Some(ss_bytes) => {
<<<<<<< HEAD
                    let ss_entry_storage: StopSignEntryStorage = bincode::deserialize(&ss_bytes)
                        .expect("Failed to deserialize the stopsign");
                    let next_config = ClusterConfig {
                        configuration_id: ss_entry_storage.ss.configuration_id,
                        nodes: ss_entry_storage.ss.nodes,
                        initial_leader: ss_entry_storage.ss.initial_leader.map(|ballot| Ballot {
                            n: ballot.n,
                            priority: ballot.priority,
                            pid: ballot.pid,
                        }),
                    };
                    let metadata = ss_entry_storage.ss.metadata;
                    Some(StopSignEntry::with(
                        StopSign::with(next_config, metadata),
=======
                    let ss_entry_storage: StopSignEntryStorage = bincode::deserialize(&ss_bytes)?;
                    Ok(Some(StopSignEntry::with(
                        StopSign::with(
                            ss_entry_storage.ss.config_id,
                            ss_entry_storage.ss.nodes,
                            ss_entry_storage.ss.metadata,
                        ),
>>>>>>> 6a18806e
                        ss_entry_storage.decided,
                    )))
                }
                None => Ok(None),
            }
        }
        #[cfg(feature = "sled")]
        {
            let stopsign = self.sled.get(STOPSIGN)?;
            match stopsign {
                Some(ss_bytes) => {
<<<<<<< HEAD
                    let ss_entry_storage: StopSignEntryStorage = bincode::deserialize(&ss_bytes)
                        .expect("Failed to deserialize the stopsign");
                    let next_config = ClusterConfig {
                        configuration_id: ss_entry_storage.ss.configuration_id,
                        nodes: ss_entry_storage.ss.nodes,
                        initial_leader: ss_entry_storage.ss.initial_leader.map(|ballot| Ballot {
                            n: ballot.n,
                            priority: ballot.priority,
                            pid: ballot.pid,
                        }),
                    };
                    let metadata = ss_entry_storage.ss.metadata;
                    Some(StopSignEntry::with(
                        StopSign::with(next_config, metadata),
=======
                    let ss_entry_storage: StopSignEntryStorage = bincode::deserialize(&ss_bytes)?;
                    Ok(Some(StopSignEntry::with(
                        StopSign::with(
                            ss_entry_storage.ss.config_id,
                            ss_entry_storage.ss.nodes,
                            ss_entry_storage.ss.metadata,
                        ),
>>>>>>> 6a18806e
                        ss_entry_storage.decided,
                    )))
                }
                None => Ok(None),
            }
        }
    }

    fn set_stopsign(&mut self, s: StopSignEntry) -> StorageResult<()> {
        let ss_storage = StopSignEntryStorage::with(s);
        let stopsign = bincode::serialize(&ss_storage)?;
        #[cfg(feature = "rocksdb")]
        {
            self.rocksdb.put(STOPSIGN, stopsign)?;
        }
        #[cfg(feature = "sled")]
        {
            self.sled.insert(STOPSIGN, stopsign)?;
        }
        Ok(())
    }

    fn get_snapshot(&self) -> StorageResult<Option<T::Snapshot>> {
        #[cfg(feature = "rocksdb")]
        {
            let snapshot = self.rocksdb.get(SNAPSHOT)?;
            if let Some(snapshot_bytes) = snapshot {
                Ok(bincode::deserialize(snapshot_bytes.as_bytes())?)
            } else {
                Ok(None)
            }
        }
        #[cfg(feature = "sled")]
        {
            let snapshot = self.sled.get(SNAPSHOT)?;
            if let Some(snapshot_bytes) = snapshot {
                Ok(bincode::deserialize(snapshot_bytes.as_bytes())?)
            } else {
                Ok(None)
            }
        }
    }

    fn set_snapshot(&mut self, snapshot: Option<T::Snapshot>) -> StorageResult<()> {
        let stopsign = bincode::serialize(&snapshot)?;
        #[cfg(feature = "rocksdb")]
        {
            self.rocksdb.put(SNAPSHOT, stopsign)?;
        }
        #[cfg(feature = "sled")]
        {
            self.sled.insert(SNAPSHOT, stopsign)?;
        }
        Ok(())
    }

    // TODO: A way to trim the commitlog without deleting and recreating the log
    fn trim(&mut self, trimmed_idx: u64) -> StorageResult<()> {
        let trimmed_log: Vec<T> = self.get_entries(trimmed_idx, self.commitlog.next_offset())?; // get the log entries from 'trimmed_idx' to latest
        std::fs::remove_dir_all(&self.log_path)?; // remove old log
        let c_opts = LogOptions::new(&self.log_path);
        self.commitlog = CommitLog::new(c_opts)?; // create new commitlog
        self.append_entries(trimmed_log)?;
        Ok(())
    }
}<|MERGE_RESOLUTION|>--- conflicted
+++ resolved
@@ -7,12 +7,7 @@
 };
 use omnipaxos::{
     ballot_leader_election::Ballot,
-<<<<<<< HEAD
-    storage::{Entry, StopSign, StopSignEntry, Storage},
-    ClusterConfig,
-=======
-    storage::{Entry, StopSign, StopSignEntry, Storage, StorageResult},
->>>>>>> 6a18806e
+    storage::{Entry, StopSignEntry, Storage, StorageResult},
 };
 use serde::{Deserialize, Serialize};
 use std::{iter::FromIterator, marker::PhantomData};
@@ -32,63 +27,6 @@
 const TRIM: &[u8] = b"TRIM";
 const STOPSIGN: &[u8] = b"STOPSIGN";
 const SNAPSHOT: &[u8] = b"SNAPSHOT";
-
-/// Wrapper struct that represents a `Ballot` type. Implements AsBytes and FromBytes.
-#[repr(packed)]
-#[derive(Clone, Copy, AsBytes, FromBytes, Serialize, Deserialize)]
-struct BallotStorage {
-    config_id: u32,
-    n: u32,
-    priority: u32,
-    pid: u64,
-}
-
-impl BallotStorage {
-    fn with(b: Ballot) -> Self {
-        BallotStorage {
-            config_id: b.config_id,
-            n: b.n,
-            priority: b.priority,
-            pid: b.pid,
-        }
-    }
-}
-
-/// Wrapper struct that represents a `StopSignEntry` type. Implements Serialize and Deserialize.
-#[derive(Clone, Serialize, Deserialize)]
-struct StopSignEntryStorage {
-    ss: StopSignStorage,
-    decided: bool,
-}
-
-impl StopSignEntryStorage {
-    fn with(ss_entry: StopSignEntry) -> Self {
-        StopSignEntryStorage {
-            ss: StopSignStorage::with(ss_entry.stopsign),
-            decided: ss_entry.decided,
-        }
-    }
-}
-
-/// Wrapper struct that represents a `StopSign` type. Implements Serialize and Deserialize.
-#[derive(Clone, Serialize, Deserialize)]
-struct StopSignStorage {
-    configuration_id: u32,
-    nodes: Vec<u64>,
-    initial_leader: Option<BallotStorage>,
-    metadata: Option<Vec<u8>>,
-}
-
-impl StopSignStorage {
-    fn with(ss: StopSign) -> Self {
-        StopSignStorage {
-            configuration_id: ss.next_config.configuration_id,
-            nodes: ss.next_config.nodes,
-            initial_leader: ss.next_config.initial_leader.map(BallotStorage::with),
-            metadata: ss.metadata,
-        }
-    }
-}
 
 // Configuration for `PersistentStorage`.
 /// # Fields
@@ -346,14 +284,8 @@
             let promised = self.sled.get(NPROM)?;
             match promised {
                 Some(prom_bytes) => {
-                    let b_store =
-                        BallotStorage::read_from(prom_bytes.as_ref()).ok_or(ErrHelper {})?;
-                    Ok(Some(Ballot::with(
-                        b_store.config_id,
-                        b_store.n,
-                        b_store.priority,
-                        b_store.pid,
-                    )))
+                    let ballot = bincode::deserialize(&prom_bytes)?;
+                    Ok(Some(ballot))
                 }
                 None => Ok(Some(Ballot::default())),
             }
@@ -361,16 +293,11 @@
     }
 
     fn set_promise(&mut self, n_prom: Ballot) -> StorageResult<()> {
-        let ballot_store = BallotStorage::with(n_prom);
-        let prom_bytes = ballot_store.as_bytes();
-        #[cfg(feature = "rocksdb")]
-        {
-            self.rocksdb.put(NPROM, prom_bytes)?;
-        }
-        #[cfg(feature = "sled")]
-        {
-            self.sled.insert(NPROM, prom_bytes)?;
-        }
+        let prom_bytes = bincode::serialize(&n_prom)?;
+        #[cfg(feature = "rocksdb")]
+        self.rocksdb.put(NPROM, prom_bytes)?;
+        #[cfg(feature = "sled")]
+        self.sled.insert(NPROM, prom_bytes)?;
         Ok(())
     }
 
@@ -396,13 +323,9 @@
     fn set_decided_idx(&mut self, ld: u64) -> StorageResult<()> {
         let ld_bytes = u64::as_bytes(&ld);
         #[cfg(feature = "rocksdb")]
-        {
-            self.rocksdb.put(DECIDE, ld_bytes)?;
-        }
-        #[cfg(feature = "sled")]
-        {
-            self.sled.insert(DECIDE, ld_bytes)?;
-        }
+        self.rocksdb.put(DECIDE, ld_bytes)?;
+        #[cfg(feature = "sled")]
+        self.sled.insert(DECIDE, ld_bytes)?;
         Ok(())
     }
 
@@ -412,14 +335,8 @@
             let accepted = self.rocksdb.get(ACC)?;
             match accepted {
                 Some(acc_bytes) => {
-                    let b_store =
-                        BallotStorage::read_from(acc_bytes.as_slice()).ok_or(ErrHelper {})?;
-                    Ok(Some(Ballot::with(
-                        b_store.config_id,
-                        b_store.n,
-                        b_store.priority,
-                        b_store.pid,
-                    )))
+                    let ballot = bincode::deserialize(&acc_bytes)?;
+                    Ok(Some(ballot))
                 }
                 None => Ok(Some(Ballot::default())),
             }
@@ -429,14 +346,8 @@
             let accepted = self.sled.get(ACC)?;
             match accepted {
                 Some(acc_bytes) => {
-                    let b_store =
-                        BallotStorage::read_from(acc_bytes.as_bytes()).ok_or(ErrHelper {})?;
-                    Ok(Some(Ballot::with(
-                        b_store.config_id,
-                        b_store.n,
-                        b_store.priority,
-                        b_store.pid,
-                    )))
+                    let ballot = bincode::deserialize(&acc_bytes)?;
+                    Ok(Some(ballot))
                 }
                 None => Ok(Some(Ballot::default())),
             }
@@ -444,16 +355,11 @@
     }
 
     fn set_accepted_round(&mut self, na: Ballot) -> StorageResult<()> {
-        let ballot_store = BallotStorage::with(na);
-        let acc_bytes = ballot_store.as_bytes();
-        #[cfg(feature = "rocksdb")]
-        {
-            self.rocksdb.put(ACC, acc_bytes)?;
-        }
-        #[cfg(feature = "sled")]
-        {
-            self.sled.insert(ACC, acc_bytes)?;
-        }
+        let acc_bytes = bincode::serialize(&na)?;
+        #[cfg(feature = "rocksdb")]
+        self.rocksdb.put(ACC, acc_bytes)?;
+        #[cfg(feature = "sled")]
+        self.sled.insert(ACC, acc_bytes)?;
         Ok(())
     }
 
@@ -479,13 +385,9 @@
     fn set_compacted_idx(&mut self, trimmed_idx: u64) -> StorageResult<()> {
         let trim_bytes = u64::as_bytes(&trimmed_idx);
         #[cfg(feature = "rocksdb")]
-        {
-            self.rocksdb.put(TRIM, trim_bytes)?;
-        }
-        #[cfg(feature = "sled")]
-        {
-            self.sled.insert(TRIM, trim_bytes)?;
-        }
+        self.rocksdb.put(TRIM, trim_bytes)?;
+        #[cfg(feature = "sled")]
+        self.sled.insert(TRIM, trim_bytes)?;
         Ok(())
     }
 
@@ -494,34 +396,7 @@
         {
             let stopsign = self.rocksdb.get(STOPSIGN)?;
             match stopsign {
-                Some(ss_bytes) => {
-<<<<<<< HEAD
-                    let ss_entry_storage: StopSignEntryStorage = bincode::deserialize(&ss_bytes)
-                        .expect("Failed to deserialize the stopsign");
-                    let next_config = ClusterConfig {
-                        configuration_id: ss_entry_storage.ss.configuration_id,
-                        nodes: ss_entry_storage.ss.nodes,
-                        initial_leader: ss_entry_storage.ss.initial_leader.map(|ballot| Ballot {
-                            n: ballot.n,
-                            priority: ballot.priority,
-                            pid: ballot.pid,
-                        }),
-                    };
-                    let metadata = ss_entry_storage.ss.metadata;
-                    Some(StopSignEntry::with(
-                        StopSign::with(next_config, metadata),
-=======
-                    let ss_entry_storage: StopSignEntryStorage = bincode::deserialize(&ss_bytes)?;
-                    Ok(Some(StopSignEntry::with(
-                        StopSign::with(
-                            ss_entry_storage.ss.config_id,
-                            ss_entry_storage.ss.nodes,
-                            ss_entry_storage.ss.metadata,
-                        ),
->>>>>>> 6a18806e
-                        ss_entry_storage.decided,
-                    )))
-                }
+                Some(ss_bytes) => Ok(Some(bincode::deserialize(&ss_bytes)?)),
                 None => Ok(None),
             }
         }
@@ -529,42 +404,14 @@
         {
             let stopsign = self.sled.get(STOPSIGN)?;
             match stopsign {
-                Some(ss_bytes) => {
-<<<<<<< HEAD
-                    let ss_entry_storage: StopSignEntryStorage = bincode::deserialize(&ss_bytes)
-                        .expect("Failed to deserialize the stopsign");
-                    let next_config = ClusterConfig {
-                        configuration_id: ss_entry_storage.ss.configuration_id,
-                        nodes: ss_entry_storage.ss.nodes,
-                        initial_leader: ss_entry_storage.ss.initial_leader.map(|ballot| Ballot {
-                            n: ballot.n,
-                            priority: ballot.priority,
-                            pid: ballot.pid,
-                        }),
-                    };
-                    let metadata = ss_entry_storage.ss.metadata;
-                    Some(StopSignEntry::with(
-                        StopSign::with(next_config, metadata),
-=======
-                    let ss_entry_storage: StopSignEntryStorage = bincode::deserialize(&ss_bytes)?;
-                    Ok(Some(StopSignEntry::with(
-                        StopSign::with(
-                            ss_entry_storage.ss.config_id,
-                            ss_entry_storage.ss.nodes,
-                            ss_entry_storage.ss.metadata,
-                        ),
->>>>>>> 6a18806e
-                        ss_entry_storage.decided,
-                    )))
-                }
+                Some(ss_bytes) => Ok(Some(bincode::deserialize(&ss_bytes)?)),
                 None => Ok(None),
             }
         }
     }
 
     fn set_stopsign(&mut self, s: StopSignEntry) -> StorageResult<()> {
-        let ss_storage = StopSignEntryStorage::with(s);
-        let stopsign = bincode::serialize(&ss_storage)?;
+        let stopsign = bincode::serialize(&s)?;
         #[cfg(feature = "rocksdb")]
         {
             self.rocksdb.put(STOPSIGN, stopsign)?;
